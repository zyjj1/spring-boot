--- conflicted
+++ resolved
@@ -1,9 +1,5 @@
 /*
-<<<<<<< HEAD
- * Copyright 2012-2022 the original author or authors.
-=======
  * Copyright 2012-2023 the original author or authors.
->>>>>>> df5898a1
  *
  * Licensed under the Apache License, Version 2.0 (the "License");
  * you may not use this file except in compliance with the License.
@@ -86,17 +82,17 @@
 	@Override
 	public Stream<TestTemplateInvocationContext> provideTestTemplateInvocationContexts(ExtensionContext context) {
 		EmbeddedServletContainerTest annotation = context.getRequiredTestClass()
-<<<<<<< HEAD
-				.getAnnotation(EmbeddedServletContainerTest.class);
-		return CONTAINERS.stream().map((container) -> getApplication(annotation, container))
-				.flatMap((builder) -> provideTestTemplateInvocationContexts(annotation, builder));
+			.getAnnotation(EmbeddedServletContainerTest.class);
+		return CONTAINERS.stream()
+			.map((container) -> getApplication(annotation, container))
+			.flatMap((builder) -> provideTestTemplateInvocationContexts(annotation, builder));
 	}
 
 	private Stream<EmbeddedServletContainerInvocationContext> provideTestTemplateInvocationContexts(
 			EmbeddedServletContainerTest annotation, Application application) {
 		return Stream.of(annotation.launchers())
-				.map((launcherClass) -> getAbstractApplicationLauncher(application, launcherClass))
-				.map((launcher) -> provideTestTemplateInvocationContext(application, launcher));
+			.map((launcherClass) -> getAbstractApplicationLauncher(application, launcherClass))
+			.map((launcher) -> provideTestTemplateInvocationContext(application, launcher));
 	}
 
 	private EmbeddedServletContainerInvocationContext provideTestTemplateInvocationContext(Application application,
@@ -104,17 +100,6 @@
 		String name = StringUtils.capitalize(application.getContainer()) + ": "
 				+ launcher.getDescription(application.getPackaging());
 		return new EmbeddedServletContainerInvocationContext(name, launcher);
-=======
-			.getAnnotation(EmbeddedServletContainerTest.class);
-		return CONTAINERS.stream()
-			.map((container) -> getApplication(annotation, container))
-			.flatMap((builder) -> Stream.of(annotation.launchers())
-				.map((launcherClass) -> getAbstractApplicationLauncher(builder, launcherClass))
-				.map((launcher) -> new EmbeddedServletContainerInvocationContext(
-						StringUtils.capitalize(builder.getContainer()) + ": "
-								+ launcher.getDescription(builder.getPackaging()),
-						launcher)));
->>>>>>> df5898a1
 	}
 
 	@Override
@@ -202,8 +187,8 @@
 		@Override
 		public Object resolveParameter(ParameterContext parameterContext, ExtensionContext extensionContext) {
 			RestTemplate rest = new RestTemplate(new HttpComponentsClientHttpRequestFactory(HttpClients.custom()
-					.setRetryStrategy(new DefaultHttpRequestRetryStrategy(10, TimeValue.of(1, TimeUnit.SECONDS)))
-					.build()));
+				.setRetryStrategy(new DefaultHttpRequestRetryStrategy(10, TimeValue.of(1, TimeUnit.SECONDS)))
+				.build()));
 			rest.setErrorHandler(new ResponseErrorHandler() {
 
 				@Override

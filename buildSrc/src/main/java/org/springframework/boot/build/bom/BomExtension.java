/*
 * Copyright 2012-2023 the original author or authors.
 *
 * Licensed under the Apache License, Version 2.0 (the "License");
 * you may not use this file except in compliance with the License.
 * You may obtain a copy of the License at
 *
 *      https://www.apache.org/licenses/LICENSE-2.0
 *
 * Unless required by applicable law or agreed to in writing, software
 * distributed under the License is distributed on an "AS IS" BASIS,
 * WITHOUT WARRANTIES OR CONDITIONS OF ANY KIND, either express or implied.
 * See the License for the specific language governing permissions and
 * limitations under the License.
 */

package org.springframework.boot.build.bom;

import java.io.File;
import java.io.IOException;
import java.io.InputStreamReader;
import java.nio.charset.StandardCharsets;
import java.util.ArrayList;
import java.util.Collection;
import java.util.HashMap;
import java.util.LinkedHashMap;
import java.util.List;
import java.util.Map;

import javax.inject.Inject;
import javax.xml.parsers.DocumentBuilderFactory;
import javax.xml.transform.TransformerFactory;
import javax.xml.transform.dom.DOMSource;
import javax.xml.transform.stream.StreamResult;
import javax.xml.xpath.XPath;
import javax.xml.xpath.XPathConstants;
import javax.xml.xpath.XPathFactory;

import groovy.lang.Closure;
import groovy.lang.GroovyObjectSupport;
import org.apache.maven.artifact.versioning.InvalidVersionSpecificationException;
import org.apache.maven.artifact.versioning.VersionRange;
import org.gradle.api.Action;
import org.gradle.api.GradleException;
import org.gradle.api.InvalidUserCodeException;
import org.gradle.api.InvalidUserDataException;
import org.gradle.api.Project;
import org.gradle.api.Task;
import org.gradle.api.artifacts.Configuration;
import org.gradle.api.artifacts.dsl.DependencyHandler;
import org.gradle.api.model.ObjectFactory;
import org.gradle.api.plugins.JavaPlatformPlugin;
import org.gradle.api.publish.maven.tasks.GenerateMavenPom;
import org.gradle.api.tasks.Sync;
import org.gradle.api.tasks.TaskExecutionException;
import org.w3c.dom.Document;
import org.w3c.dom.NodeList;

import org.springframework.boot.build.DeployedPlugin;
import org.springframework.boot.build.bom.Library.DependencyConstraintsDependencyVersions;
import org.springframework.boot.build.bom.Library.DependencyLockDependencyVersions;
import org.springframework.boot.build.bom.Library.DependencyVersions;
import org.springframework.boot.build.bom.Library.Exclusion;
import org.springframework.boot.build.bom.Library.Group;
import org.springframework.boot.build.bom.Library.LibraryVersion;
import org.springframework.boot.build.bom.Library.Module;
import org.springframework.boot.build.bom.Library.ProhibitedVersion;
import org.springframework.boot.build.bom.Library.VersionAlignment;
import org.springframework.boot.build.bom.bomr.version.DependencyVersion;
import org.springframework.boot.build.mavenplugin.MavenExec;
import org.springframework.util.FileCopyUtils;

/**
 * DSL extensions for {@link BomPlugin}.
 *
 * @author Andy Wilkinson
 */
public class BomExtension {

	private final Map<String, DependencyVersion> properties = new LinkedHashMap<>();

	private final Map<String, String> artifactVersionProperties = new HashMap<>();

	private final List<Library> libraries = new ArrayList<>();

	private final UpgradeHandler upgradeHandler;

	private final DependencyHandler dependencyHandler;

	private final Project project;

	public BomExtension(DependencyHandler dependencyHandler, Project project) {
		this.dependencyHandler = dependencyHandler;
		this.upgradeHandler = project.getObjects().newInstance(UpgradeHandler.class);
		this.project = project;
	}

	public List<Library> getLibraries() {
		return this.libraries;
	}

	public void upgrade(Action<UpgradeHandler> action) {
		action.execute(this.upgradeHandler);
	}

	public Upgrade getUpgrade() {
		return new Upgrade(this.upgradeHandler.upgradePolicy, new GitHub(this.upgradeHandler.gitHub.organization,
				this.upgradeHandler.gitHub.repository, this.upgradeHandler.gitHub.issueLabels));
	}

	public void library(String name, Action<LibraryHandler> action) {
		library(name, null, action);
	}

	public void library(String name, String version, Action<LibraryHandler> action) {
		ObjectFactory objects = this.project.getObjects();
		LibraryHandler libraryHandler = objects.newInstance(LibraryHandler.class, (version != null) ? version : "",
				objects);
		action.execute(libraryHandler);
		LibraryVersion libraryVersion = new LibraryVersion(DependencyVersion.parse(libraryHandler.version),
				libraryHandler.versionAlignment);
		addLibrary(new Library(name, libraryVersion, libraryHandler.groups, libraryHandler.prohibitedVersions,
				libraryHandler.dependencyVersions));
	}

	public void effectiveBomArtifact() {
		Configuration effectiveBomConfiguration = this.project.getConfigurations().create("effectiveBom");
		this.project.getTasks()
			.matching((task) -> task.getName().equals(DeployedPlugin.GENERATE_POM_TASK_NAME))
			.all((task) -> {
				Sync syncBom = this.project.getTasks().create("syncBom", Sync.class);
				syncBom.dependsOn(task);
				File generatedBomDir = new File(this.project.getBuildDir(), "generated/bom");
				syncBom.setDestinationDir(generatedBomDir);
				syncBom.from(((GenerateMavenPom) task).getDestination(), (pom) -> pom.rename((name) -> "pom.xml"));
				try {
					String settingsXmlContent = FileCopyUtils
						.copyToString(new InputStreamReader(
								getClass().getClassLoader().getResourceAsStream("effective-bom-settings.xml"),
								StandardCharsets.UTF_8))
						.replace("localRepositoryPath",
								new File(this.project.getBuildDir(), "local-m2-repository").getAbsolutePath());
					syncBom.from(this.project.getResources().getText().fromString(settingsXmlContent),
							(settingsXml) -> settingsXml.rename((name) -> "settings.xml"));
				}
				catch (IOException ex) {
					throw new GradleException("Failed to prepare settings.xml", ex);
				}
				MavenExec generateEffectiveBom = this.project.getTasks()
					.create("generateEffectiveBom", MavenExec.class);
				generateEffectiveBom.setProjectDir(generatedBomDir);
				File effectiveBom = new File(this.project.getBuildDir(),
						"generated/effective-bom/" + this.project.getName() + "-effective-bom.xml");
				generateEffectiveBom.args("--settings", "settings.xml", "help:effective-pom",
						"-Doutput=" + effectiveBom);
				generateEffectiveBom.dependsOn(syncBom);
				generateEffectiveBom.getOutputs().file(effectiveBom);
				generateEffectiveBom.doLast(new StripUnrepeatableOutputAction(effectiveBom));
				this.project.getArtifacts()
					.add(effectiveBomConfiguration.getName(), effectiveBom,
							(artifact) -> artifact.builtBy(generateEffectiveBom));
			});
	}

	private String createDependencyNotation(String groupId, String artifactId, DependencyVersion version) {
		return groupId + ":" + artifactId + ":" + version;
	}

	Map<String, DependencyVersion> getProperties() {
		return this.properties;
	}

	String getArtifactVersionProperty(String groupId, String artifactId, String classifier) {
		String coordinates = groupId + ":" + artifactId + ":" + classifier;
		return this.artifactVersionProperties.get(coordinates);
	}

	private void putArtifactVersionProperty(String groupId, String artifactId, String versionProperty) {
		putArtifactVersionProperty(groupId, artifactId, null, versionProperty);
	}

	private void putArtifactVersionProperty(String groupId, String artifactId, String classifier,
			String versionProperty) {
		String coordinates = groupId + ":" + artifactId + ":" + ((classifier != null) ? classifier : "");
		String existing = this.artifactVersionProperties.putIfAbsent(coordinates, versionProperty);
		if (existing != null) {
			throw new InvalidUserDataException("Cannot put version property for '" + coordinates
					+ "'. Version property '" + existing + "' has already been stored.");
		}
	}

	private void addLibrary(Library library) {
		this.libraries.add(library);
		String versionProperty = library.getVersionProperty();
		if (versionProperty != null) {
			this.properties.put(versionProperty, library.getVersion().getVersion());
		}
		for (Group group : library.getGroups()) {
			for (Module module : group.getModules()) {
				putArtifactVersionProperty(group.getId(), module.getName(), module.getClassifier(), versionProperty);
				this.dependencyHandler.getConstraints()
					.add(JavaPlatformPlugin.API_CONFIGURATION_NAME, createDependencyNotation(group.getId(),
							module.getName(), library.getVersion().getVersion()));
			}
			for (String bomImport : group.getBoms()) {
				putArtifactVersionProperty(group.getId(), bomImport, versionProperty);
				String bomDependency = createDependencyNotation(group.getId(), bomImport,
						library.getVersion().getVersion());
				this.dependencyHandler.add(JavaPlatformPlugin.API_CONFIGURATION_NAME,
						this.dependencyHandler.platform(bomDependency));
				this.dependencyHandler.add(BomPlugin.API_ENFORCED_CONFIGURATION_NAME,
						this.dependencyHandler.enforcedPlatform(bomDependency));
			}
		}
	}

	public static class LibraryHandler {

		private final List<Group> groups = new ArrayList<>();

		private final List<ProhibitedVersion> prohibitedVersions = new ArrayList<>();

		private final ObjectFactory objectFactory;

		private String version;

		private VersionAlignment versionAlignment;

		private DependencyVersions dependencyVersions;

		@Inject
		public LibraryHandler(String version, ObjectFactory objectFactory) {
			this.version = version;
			this.objectFactory = objectFactory;
		}

		public void version(String version, Action<VersionHandler> action) {
			this.version = version;
			VersionHandler versionHandler = new VersionHandler();
			action.execute(versionHandler);
			this.versionAlignment = new VersionAlignment(versionHandler.libraryName);
		}

		public void group(String id, Action<GroupHandler> action) {
			GroupHandler groupHandler = new GroupHandler(id);
			action.execute(groupHandler);
			this.groups
				.add(new Group(groupHandler.id, groupHandler.modules, groupHandler.plugins, groupHandler.imports));
		}

		public void prohibit(Action<ProhibitedHandler> action) {
			ProhibitedHandler handler = new ProhibitedHandler();
			action.execute(handler);
			this.prohibitedVersions.add(new ProhibitedVersion(handler.versionRange, handler.startsWith,
					handler.endsWith, handler.contains, handler.reason));
		}

		public void dependencyVersions(Action<DependencyVersionsHandler> action) {
			DependencyVersionsHandler dependencyVersionsHandler = this.objectFactory
				.newInstance(DependencyVersionsHandler.class, this.version);
			action.execute(dependencyVersionsHandler);
			this.dependencyVersions = dependencyVersionsHandler.dependencyVersions;
		}

		public static class VersionHandler {

			private String libraryName;

			public void shouldAlignWithVersionFrom(String libraryName) {
				this.libraryName = libraryName;
			}

		}

		public static class ProhibitedHandler {

			private String reason;

			private final List<String> startsWith = new ArrayList<>();

			private final List<String> endsWith = new ArrayList<>();

			private final List<String> contains = new ArrayList<>();

			private VersionRange versionRange;

			public void versionRange(String versionRange) {
				try {
					this.versionRange = VersionRange.createFromVersionSpec(versionRange);
				}
				catch (InvalidVersionSpecificationException ex) {
					throw new InvalidUserCodeException("Invalid version range", ex);
				}
			}

			public void startsWith(String startsWith) {
				this.startsWith.add(startsWith);
			}

			public void startsWith(Collection<String> startsWith) {
				this.startsWith.addAll(startsWith);
			}

			public void endsWith(String endsWith) {
				this.endsWith.add(endsWith);
			}

			public void endsWith(Collection<String> endsWith) {
				this.endsWith.addAll(endsWith);
			}

			public void contains(String contains) {
				this.contains.add(contains);
			}

			public void contains(List<String> contains) {
				this.contains.addAll(contains);
			}

			public void because(String because) {
				this.reason = because;
			}

		}

		public class GroupHandler extends GroovyObjectSupport {

			private final String id;

			private List<Module> modules = new ArrayList<>();

			private List<String> imports = new ArrayList<>();

			private List<String> plugins = new ArrayList<>();

			public GroupHandler(String id) {
				this.id = id;
			}

			public void setModules(List<Object> modules) {
				this.modules = modules.stream()
<<<<<<< HEAD
						.map((input) -> (input instanceof Module module) ? module : new Module((String) input))
						.toList();
=======
					.map((input) -> (input instanceof Module) ? (Module) input : new Module((String) input))
					.collect(Collectors.toList());
>>>>>>> df5898a1
			}

			public void setImports(List<String> imports) {
				this.imports = imports;
			}

			public void setPlugins(List<String> plugins) {
				this.plugins = plugins;
			}

			public Object methodMissing(String name, Object args) {
				if (args instanceof Object[] && ((Object[]) args).length == 1) {
					Object arg = ((Object[]) args)[0];
					if (arg instanceof Closure<?> closure) {
						ModuleHandler moduleHandler = new ModuleHandler();
						closure.setResolveStrategy(Closure.DELEGATE_FIRST);
						closure.setDelegate(moduleHandler);
						closure.call(moduleHandler);
						return new Module(name, moduleHandler.type, moduleHandler.classifier, moduleHandler.exclusions);
					}
				}
				throw new InvalidUserDataException("Invalid configuration for module '" + name + "'");
			}

			public class ModuleHandler {

				private final List<Exclusion> exclusions = new ArrayList<>();

				private String type;

				private String classifier;

				public void exclude(Map<String, String> exclusion) {
					this.exclusions.add(new Exclusion(exclusion.get("group"), exclusion.get("module")));
				}

				public void setType(String type) {
					this.type = type;
				}

				public void setClassifier(String classifier) {
					this.classifier = classifier;
				}

			}

		}

		public static class DependencyVersionsHandler {

			private final String libraryVersion;

			private DependencyVersions dependencyVersions;

			@Inject
			public DependencyVersionsHandler(String libraryVersion) {
				this.libraryVersion = libraryVersion;
			}

			public void extractFrom(Action<ExtractFromHandler> action) {
				action.execute(new ExtractFromHandler());
			}

			public class ExtractFromHandler {

				public void dependencyLock(String location) {
					DependencyVersionsHandler.this.dependencyVersions = new DependencyLockDependencyVersions(location,
							DependencyVersionsHandler.this.libraryVersion);
				}

				public void dependencyConstraints(String location) {
					DependencyVersionsHandler.this.dependencyVersions = new DependencyConstraintsDependencyVersions(
							location, DependencyVersionsHandler.this.libraryVersion);
				}

			}

		}

	}

	public static class UpgradeHandler {

		private UpgradePolicy upgradePolicy;

		private final GitHubHandler gitHub = new GitHubHandler();

		public void setPolicy(UpgradePolicy upgradePolicy) {
			this.upgradePolicy = upgradePolicy;
		}

		public void gitHub(Action<GitHubHandler> action) {
			action.execute(this.gitHub);
		}

	}

	public static final class Upgrade {

		private final UpgradePolicy upgradePolicy;

		private final GitHub gitHub;

		private Upgrade(UpgradePolicy upgradePolicy, GitHub gitHub) {
			this.upgradePolicy = upgradePolicy;
			this.gitHub = gitHub;
		}

		public UpgradePolicy getPolicy() {
			return this.upgradePolicy;
		}

		public GitHub getGitHub() {
			return this.gitHub;
		}

	}

	public static class GitHubHandler {

		private String organization = "spring-projects";

		private String repository = "spring-boot";

		private List<String> issueLabels;

		public void setOrganization(String organization) {
			this.organization = organization;
		}

		public void setRepository(String repository) {
			this.repository = repository;
		}

		public void setIssueLabels(List<String> issueLabels) {
			this.issueLabels = issueLabels;
		}

	}

	public static final class GitHub {

		private String organization = "spring-projects";

		private String repository = "spring-boot";

		private final List<String> issueLabels;

		private GitHub(String organization, String repository, List<String> issueLabels) {
			this.organization = organization;
			this.repository = repository;
			this.issueLabels = issueLabels;
		}

		public String getOrganization() {
			return this.organization;
		}

		public String getRepository() {
			return this.repository;
		}

		public List<String> getIssueLabels() {
			return this.issueLabels;
		}

	}

	private static final class StripUnrepeatableOutputAction implements Action<Task> {

		private final File effectiveBom;

		private StripUnrepeatableOutputAction(File xmlFile) {
			this.effectiveBom = xmlFile;
		}

		@Override
		public void execute(Task task) {
			try {
				Document document = DocumentBuilderFactory.newInstance().newDocumentBuilder().parse(this.effectiveBom);
				XPath xpath = XPathFactory.newInstance().newXPath();
				NodeList comments = (NodeList) xpath.evaluate("//comment()", document, XPathConstants.NODESET);
				for (int i = 0; i < comments.getLength(); i++) {
					org.w3c.dom.Node comment = comments.item(i);
					comment.getParentNode().removeChild(comment);
				}
				org.w3c.dom.Node build = (org.w3c.dom.Node) xpath.evaluate("/project/build", document,
						XPathConstants.NODE);
				build.getParentNode().removeChild(build);
				org.w3c.dom.Node reporting = (org.w3c.dom.Node) xpath.evaluate("/project/reporting", document,
						XPathConstants.NODE);
				reporting.getParentNode().removeChild(reporting);
				TransformerFactory.newInstance()
					.newTransformer()
					.transform(new DOMSource(document), new StreamResult(this.effectiveBom));
			}
			catch (Exception ex) {
				throw new TaskExecutionException(task, ex);
			}
		}

	}

}<|MERGE_RESOLUTION|>--- conflicted
+++ resolved
@@ -339,13 +339,8 @@
 
 			public void setModules(List<Object> modules) {
 				this.modules = modules.stream()
-<<<<<<< HEAD
-						.map((input) -> (input instanceof Module module) ? module : new Module((String) input))
-						.toList();
-=======
-					.map((input) -> (input instanceof Module) ? (Module) input : new Module((String) input))
-					.collect(Collectors.toList());
->>>>>>> df5898a1
+					.map((input) -> (input instanceof Module module) ? module : new Module((String) input))
+					.toList();
 			}
 
 			public void setImports(List<String> imports) {

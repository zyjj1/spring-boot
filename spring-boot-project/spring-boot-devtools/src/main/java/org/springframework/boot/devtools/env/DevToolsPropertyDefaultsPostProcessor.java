/*
 * Copyright 2012-2019 the original author or authors.
 *
 * Licensed under the Apache License, Version 2.0 (the "License");
 * you may not use this file except in compliance with the License.
 * You may obtain a copy of the License at
 *
 *      https://www.apache.org/licenses/LICENSE-2.0
 *
 * Unless required by applicable law or agreed to in writing, software
 * distributed under the License is distributed on an "AS IS" BASIS,
 * WITHOUT WARRANTIES OR CONDITIONS OF ANY KIND, either express or implied.
 * See the License for the specific language governing permissions and
 * limitations under the License.
 */

package org.springframework.boot.devtools.env;

import java.util.Collections;
import java.util.HashMap;
import java.util.Map;

import org.apache.commons.logging.Log;

import org.springframework.boot.SpringApplication;
import org.springframework.boot.devtools.logger.DevToolsLogFactory;
import org.springframework.boot.devtools.restart.Restarter;
import org.springframework.boot.env.EnvironmentPostProcessor;
import org.springframework.core.Ordered;
import org.springframework.core.annotation.Order;
import org.springframework.core.env.ConfigurableEnvironment;
import org.springframework.core.env.Environment;
import org.springframework.core.env.MapPropertySource;
import org.springframework.util.ClassUtils;

/**
 * {@link EnvironmentPostProcessor} to add properties that make sense when working at
 * development time.
 *
 * @author Phillip Webb
 * @author Andy Wilkinson
 * @author Madhura Bhave
 * @since 1.3.0
 */
@Order(Ordered.LOWEST_PRECEDENCE)
public class DevToolsPropertyDefaultsPostProcessor implements EnvironmentPostProcessor {

	private static final Log logger = DevToolsLogFactory
			.getLog(DevToolsPropertyDefaultsPostProcessor.class);

	private static final String ENABLED = "spring.devtools.add-properties";

	private static final String WEB_LOGGING = "logging.level.web";

	private static final String[] WEB_ENVIRONMENT_CLASSES = {
			"org.springframework.web.context.ConfigurableWebEnvironment",
			"org.springframework.boot.web.reactive.context.ConfigurableReactiveWebEnvironment" };

	private static final Map<String, Object> PROPERTIES;

	static {
		Map<String, Object> properties = new HashMap<>();
		properties.put("spring.thymeleaf.cache", "false");
		properties.put("spring.freemarker.cache", "false");
		properties.put("spring.groovy.template.cache", "false");
		properties.put("spring.mustache.cache", "false");
		properties.put("server.servlet.session.persistent", "true");
		properties.put("spring.h2.console.enabled", "true");
		properties.put("spring.resources.cache.period", "0");
		properties.put("spring.resources.chain.cache", "false");
		properties.put("spring.template.provider.cache", "false");
		properties.put("spring.mvc.log-resolved-exception", "true");
		properties.put("server.error.include-stacktrace", "ALWAYS");
		properties.put("server.servlet.jsp.init-parameters.development", "true");
		properties.put("spring.reactor.stacktrace-mode.enabled", "true");
		PROPERTIES = Collections.unmodifiableMap(properties);
	}

	@Override
<<<<<<< HEAD
	public void postProcessEnvironment(ConfigurableEnvironment environment,
			SpringApplication application) {
		if (isLocalApplication(environment)) {
			if (canAddProperties(environment)) {
				logger.info("Devtools property defaults active! Set '" + ENABLED
						+ "' to 'false' to disable");
				environment.getPropertySources()
						.addLast(new MapPropertySource("devtools", PROPERTIES));
			}
			if (isWebApplication(environment)
					&& !environment.containsProperty(WEB_LOGGING)) {
				logger.info("For additional web related logging consider "
						+ "setting the '" + WEB_LOGGING + "' property to 'DEBUG'");
			}
=======
	public void postProcessEnvironment(ConfigurableEnvironment environment, SpringApplication application) {
		if (isLocalApplication(environment) && canAddProperties(environment)) {
			PropertySource<?> propertySource = new MapPropertySource("refresh", PROPERTIES);
			environment.getPropertySources().addLast(propertySource);
>>>>>>> c6c139d9
		}
	}

	private boolean isLocalApplication(ConfigurableEnvironment environment) {
		return environment.getPropertySources().get("remoteUrl") == null;
	}

	private boolean canAddProperties(Environment environment) {
		if (environment.getProperty(ENABLED, Boolean.class, true)) {
			return isRestarterInitialized() || isRemoteRestartEnabled(environment);
		}
		return false;
	}

	private boolean isRestarterInitialized() {
		try {
			Restarter restarter = Restarter.getInstance();
			return (restarter != null && restarter.getInitialUrls() != null);
		}
		catch (Exception ex) {
			return false;
		}
	}

	private boolean isRemoteRestartEnabled(Environment environment) {
		return environment.containsProperty("spring.devtools.remote.secret");
	}

	private boolean isWebApplication(Environment environment) {
		for (String candidate : WEB_ENVIRONMENT_CLASSES) {
			Class<?> environmentClass = resolveClassName(candidate,
					environment.getClass().getClassLoader());
			if (environmentClass != null && environmentClass.isInstance(environment)) {
				return true;
			}
		}
		return false;
	}

	private Class<?> resolveClassName(String candidate, ClassLoader classLoader) {
		try {
			return ClassUtils.resolveClassName(candidate, classLoader);
		}
		catch (IllegalArgumentException ex) {
			return null;
		}
	}

}<|MERGE_RESOLUTION|>--- conflicted
+++ resolved
@@ -45,8 +45,7 @@
 @Order(Ordered.LOWEST_PRECEDENCE)
 public class DevToolsPropertyDefaultsPostProcessor implements EnvironmentPostProcessor {
 
-	private static final Log logger = DevToolsLogFactory
-			.getLog(DevToolsPropertyDefaultsPostProcessor.class);
+	private static final Log logger = DevToolsLogFactory.getLog(DevToolsPropertyDefaultsPostProcessor.class);
 
 	private static final String ENABLED = "spring.devtools.add-properties";
 
@@ -77,27 +76,16 @@
 	}
 
 	@Override
-<<<<<<< HEAD
-	public void postProcessEnvironment(ConfigurableEnvironment environment,
-			SpringApplication application) {
+	public void postProcessEnvironment(ConfigurableEnvironment environment, SpringApplication application) {
 		if (isLocalApplication(environment)) {
 			if (canAddProperties(environment)) {
-				logger.info("Devtools property defaults active! Set '" + ENABLED
-						+ "' to 'false' to disable");
-				environment.getPropertySources()
-						.addLast(new MapPropertySource("devtools", PROPERTIES));
+				logger.info("Devtools property defaults active! Set '" + ENABLED + "' to 'false' to disable");
+				environment.getPropertySources().addLast(new MapPropertySource("devtools", PROPERTIES));
 			}
-			if (isWebApplication(environment)
-					&& !environment.containsProperty(WEB_LOGGING)) {
-				logger.info("For additional web related logging consider "
-						+ "setting the '" + WEB_LOGGING + "' property to 'DEBUG'");
+			if (isWebApplication(environment) && !environment.containsProperty(WEB_LOGGING)) {
+				logger.info("For additional web related logging consider " + "setting the '" + WEB_LOGGING
+						+ "' property to 'DEBUG'");
 			}
-=======
-	public void postProcessEnvironment(ConfigurableEnvironment environment, SpringApplication application) {
-		if (isLocalApplication(environment) && canAddProperties(environment)) {
-			PropertySource<?> propertySource = new MapPropertySource("refresh", PROPERTIES);
-			environment.getPropertySources().addLast(propertySource);
->>>>>>> c6c139d9
 		}
 	}
 
@@ -128,8 +116,7 @@
 
 	private boolean isWebApplication(Environment environment) {
 		for (String candidate : WEB_ENVIRONMENT_CLASSES) {
-			Class<?> environmentClass = resolveClassName(candidate,
-					environment.getClass().getClassLoader());
+			Class<?> environmentClass = resolveClassName(candidate, environment.getClass().getClassLoader());
 			if (environmentClass != null && environmentClass.isInstance(environment)) {
 				return true;
 			}

plugins {
	id "org.springframework.boot.bom"
	id "org.springframework.boot.conventions"
	id "org.springframework.boot.deployed"
}

description = "Spring Boot Dependencies"

bom {
	effectiveBomArtifact()
	upgrade {
		policy = "same-minor-version"
		gitHub {
			issueLabels = ["type: dependency-upgrade"]
		}
	}
	library("ActiveMQ", "5.18.2") {
		group("org.apache.activemq") {
			modules = [
					"activemq-amqp",
					"activemq-blueprint",
					"activemq-broker",
					"activemq-client",
					"activemq-client-jakarta",
					"activemq-console" {
						exclude group: "commons-logging", module: "commons-logging"
					},
					"activemq-http",
					"activemq-jaas",
					"activemq-jdbc-store",
					"activemq-jms-pool",
					"activemq-kahadb-store",
					"activemq-karaf",
					"activemq-log4j-appender",
					"activemq-mqtt",
					"activemq-openwire-generator",
					"activemq-openwire-legacy",
					"activemq-osgi",
					"activemq-partition",
					"activemq-pool",
					"activemq-ra",
					"activemq-run",
					"activemq-runtime-config",
					"activemq-shiro",
					"activemq-spring" {
						exclude group: "commons-logging", module: "commons-logging"
					},
					"activemq-stomp",
					"activemq-web"
			]
		}
	}
	library("Angus Mail", "1.1.0") {
		group("org.eclipse.angus") {
			modules = [
				"angus-core",
				"angus-mail",
				"dsn",
				"gimap",
				"imap",
				"jakarta.mail",
				"logging-mailhandler",
				"pop3",
				"smtp"
			]
		}
	}
	library("Artemis", "2.28.0") {
		group("org.apache.activemq") {
			modules = [
				"artemis-amqp-protocol",
				"artemis-commons",
				"artemis-core-client",
				"artemis-jakarta-client",
				"artemis-jakarta-server",
				"artemis-jakarta-service-extensions",
				"artemis-jdbc-store",
				"artemis-journal",
				"artemis-quorum-api",
				"artemis-selector",
				"artemis-server",
				"artemis-service-extensions"
			]
		}
	}
	library("AspectJ", "1.9.19") {
		group("org.aspectj") {
			modules = [
				"aspectjrt",
				"aspectjtools",
				"aspectjweaver"
			]
		}
	}
	library("AssertJ", "3.24.2") {
		group("org.assertj") {
			imports = [
				"assertj-bom"
			]
		}
	}
	library("Awaitility", "4.2.0") {
		group("org.awaitility") {
			modules = [
				"awaitility",
				"awaitility-groovy",
				"awaitility-kotlin",
				"awaitility-scala"
			]
		}
	}
	library("Brave", "5.15.1") {
		group("io.zipkin.brave") {
			imports = [
				"brave-bom"
			]
		}
	}
	library("Build Helper Maven Plugin", "3.3.0") {
		group("org.codehaus.mojo") {
			plugins = [
				"build-helper-maven-plugin"
			]
		}
	}
	library("Byte Buddy", "1.14.5") {
		group("net.bytebuddy") {
			modules = [
				"byte-buddy",
				"byte-buddy-agent"
			]
		}
	}
	library("cache2k", "2.6.1.Final") {
		group("org.cache2k") {
			modules = [
					"cache2k-api",
					"cache2k-config",
					"cache2k-core",
					"cache2k-jcache",
					"cache2k-micrometer",
					"cache2k-spring"
			]
		}
	}
	library("Caffeine", "3.1.6") {
		group("com.github.ben-manes.caffeine") {
			modules = [
				"caffeine",
				"guava",
				"jcache",
				"simulator"
			]
		}
	}
	library("Cassandra Driver", "4.15.0") {
		group("com.datastax.oss") {
			imports = [
				"java-driver-bom"
			]
			modules = [
				"java-driver-core" {
					exclude group: "org.slf4j", module: "jcl-over-slf4j"
				}
			]
		}
	}
	library("Classmate", "1.5.1") {
		group("com.fasterxml") {
			modules = [
				"classmate"
			]
		}
	}
	library("Commons Codec", "1.15") {
		group("commons-codec") {
			modules = [
				"commons-codec"
			]
		}
	}
	library("Commons DBCP2", "2.9.0") {
		group("org.apache.commons") {
			modules = [
				"commons-dbcp2" {
					exclude group: "commons-logging", module: "commons-logging"
				}
			]
		}
	}
	library("Commons Lang3", "3.12.0") {
		group("org.apache.commons") {
			modules = [
				"commons-lang3"
			]
		}
	}
	library("Commons Pool", "1.6") {
		group("commons-pool") {
			modules = [
				"commons-pool"
			]
		}
	}
	library("Commons Pool2", "2.11.1") {
		group("org.apache.commons") {
			modules = [
				"commons-pool2"
			]
		}
	}
	library("Couchbase Client", "3.4.7") {
		group("com.couchbase.client") {
			modules = [
				"java-client"
			]
		}
	}
	library("DB2 JDBC", "11.5.8.0") {
		group("com.ibm.db2") {
			modules = [
				"jcc"
			]
		}
	}
	library("Dependency Management Plugin", "1.1.2") {
		group("io.spring.gradle") {
			modules = [
				"dependency-management-plugin"
			]
		}
	}
	library("Derby", "10.16.1.1") {
		group("org.apache.derby") {
			modules = [
				"derby",
				"derbyclient",
				"derbynet",
				"derbyoptionaltools",
				"derbyshared",
				"derbytools"
			]
		}
	}
	library("Dropwizard Metrics", "4.2.19") {
		group("io.dropwizard.metrics") {
			imports = [
				"metrics-bom"
			]
		}
	}
	library("Ehcache3", "3.10.8") {
		group("org.ehcache") {
			modules = [
					"ehcache" {
						classifier = 'jakarta'
					},
					"ehcache-clustered",
					"ehcache-transactions" {
						classifier = 'jakarta'
					}
			]
		}
	}
	library("Elasticsearch Client", "8.7.1") {
		group("org.elasticsearch.client") {
			modules = [
				"elasticsearch-rest-client" {
					exclude group: "commons-logging", module: "commons-logging"
				},
				"elasticsearch-rest-client-sniffer" {
					exclude group: "commons-logging", module: "commons-logging"
				},
			]
		}
		group("co.elastic.clients") {
			modules = [
				"elasticsearch-java"
			]
		}
	}
	library("Flyway", "9.16.3") {
		group("org.flywaydb") {
			modules = [
				"flyway-core",
				"flyway-firebird",
				"flyway-mysql",
				"flyway-sqlserver"
			]
			plugins = [
				"flyway-maven-plugin"
			]
		}
	}
	library("FreeMarker", "2.3.32") {
		group("org.freemarker") {
			modules = [
				"freemarker"
			]
		}
	}
	library("Git Commit ID Maven Plugin", "5.0.1") {
		group("io.github.git-commit-id") {
			plugins = [
				"git-commit-id-maven-plugin"
			]
		}
	}
	library("Glassfish JAXB", "4.0.3") {
		group("org.glassfish.jaxb") {
			imports = [
				"jaxb-bom"
			]
		}
	}
	library("Glassfish JSTL", "3.0.1") {
		group("org.glassfish.web") {
			modules = [
				"jakarta.servlet.jsp.jstl"
			]
		}
	}
	library("GraphQL Java", "20.2") {
		group("com.graphql-java") {
			modules = [
					"graphql-java"
			]
		}
	}
	library("Groovy", "4.0.13") {
		group("org.apache.groovy") {
			imports = [
				"groovy-bom"
			]
		}
	}
	library("Gson", "2.10.1") {
		group("com.google.code.gson") {
			modules = [
				"gson"
			]
		}
	}
	library("H2", "2.1.214") {
		group("com.h2database") {
			modules = [
				"h2"
			]
		}
	}
	library("Hamcrest", "2.2") {
		group("org.hamcrest") {
			modules = [
				"hamcrest",
				"hamcrest-core",
				"hamcrest-library"
			]
		}
	}
	library("Hazelcast", "5.2.4") {
		group("com.hazelcast") {
			modules = [
				"hazelcast",
				"hazelcast-spring"
			]
		}
	}
	library("Hibernate", "6.2.6.Final") {
		group("org.hibernate.orm") {
			modules = [
				"hibernate-agroal",
				"hibernate-ant",
				"hibernate-c3p0",
				"hibernate-community-dialects",
				"hibernate-core",
				"hibernate-envers",
				"hibernate-graalvm",
				"hibernate-hikaricp",
				"hibernate-jcache",
				"hibernate-jpamodelgen",
				"hibernate-micrometer",
				"hibernate-proxool",
				"hibernate-spatial",
				"hibernate-testing",
				"hibernate-vibur"
			]
		}
	}
	library("Hibernate Validator", "8.0.1.Final") {
		group("org.hibernate.validator") {
			modules = [
				"hibernate-validator",
				"hibernate-validator-annotation-processor"
			]
		}
	}
	library("HikariCP", "5.0.1") {
		group("com.zaxxer") {
			modules = [
				"HikariCP"
			]
		}
	}
	library("HSQLDB", "2.7.2") {
		group("org.hsqldb") {
			modules = [
				"hsqldb"
			]
		}
	}
	library("HtmlUnit", "2.70.0") {
		group("net.sourceforge.htmlunit") {
			modules = [
				"htmlunit" {
					exclude group: "commons-logging", module: "commons-logging"
				}
			]
		}
	}
	library("HttpAsyncClient", "4.1.5") {
		group("org.apache.httpcomponents") {
			modules = [
				"httpasyncclient" {
					exclude group: "commons-logging", module: "commons-logging"
				}
			]
		}
	}
	library("HttpClient5", "5.2.1") {
		group("org.apache.httpcomponents.client5") {
			modules = [
				"httpclient5",
				"httpclient5-cache",
				"httpclient5-fluent",
				"httpclient5-win",
			]
		}
	}
	library("HttpCore", "4.4.16") {
		group("org.apache.httpcomponents") {
			modules = [
				"httpcore",
				"httpcore-nio"
			]
		}
	}
	library("HttpCore5", "5.2.2") {
		group("org.apache.httpcomponents.core5") {
			modules = [
				"httpcore5",
				"httpcore5-h2",
				"httpcore5-reactive"
			]
		}
	}
	library("Infinispan", "14.0.12.Final") {
		group("org.infinispan") {
			imports = [
				"infinispan-bom"
			]
		}
	}
	library("InfluxDB Java", "2.23") {
		group("org.influxdb") {
			modules = [
				"influxdb-java"
			]
		}
	}
	library("Jackson Bom", "2.15.2") {
		group("com.fasterxml.jackson") {
			imports = [
				"jackson-bom"
			]
		}
	}
	library("Jakarta Activation", "2.1.2") {
		group("jakarta.activation") {
			modules = [
				"jakarta.activation-api"
			]
		}
	}
	library("Jakarta Annotation", "2.1.1") {
		group("jakarta.annotation") {
			modules = [
				"jakarta.annotation-api"
			]
		}
	}
	library("Jakarta JMS", "3.1.0") {
		group("jakarta.jms") {
			modules = [
				"jakarta.jms-api"
			]
		}
	}
	library("Jakarta Json", "2.1.2") {
		group("jakarta.json") {
			modules = [
				"jakarta.json-api"
			]
		}
	}
	library("Jakarta Json Bind", "3.0.0") {
		group("jakarta.json.bind") {
			modules = [
				"jakarta.json.bind-api"
			]
		}
	}
	library("Jakarta Mail", "2.1.2") {
		group("jakarta.mail") {
			modules = [
				"jakarta.mail-api"
			]
		}
	}
	library("Jakarta Management", "1.1.4") {
		group("jakarta.management.j2ee") {
			modules = [
				"jakarta.management.j2ee-api"
			]
		}
	}
	library("Jakarta Persistence", "3.1.0") {
		group("jakarta.persistence") {
			modules = [
				"jakarta.persistence-api"
			]
		}
	}
	library("Jakarta Servlet", "6.0.0") {
		group("jakarta.servlet") {
			modules = [
				"jakarta.servlet-api"
			]
		}
	}
	library("Jakarta Servlet JSP JSTL", "3.0.0") {
		group("jakarta.servlet.jsp.jstl") {
			modules = [
				"jakarta.servlet.jsp.jstl-api"
			]
		}
	}
	library("Jakarta Transaction", "2.0.1") {
		group("jakarta.transaction") {
			modules = [
				"jakarta.transaction-api"
			]
		}
	}
	library("Jakarta Validation", "3.0.2") {
		group("jakarta.validation") {
			modules = [
				"jakarta.validation-api"
			]
		}
	}
	library("Jakarta WebSocket", "2.1.1") {
		group("jakarta.websocket") {
			modules = [
				"jakarta.websocket-api",
				"jakarta.websocket-client-api"
			]
		}
	}
	library("Jakarta WS RS", "3.1.0") {
		group("jakarta.ws.rs") {
			modules = [
				"jakarta.ws.rs-api"
			]
		}
	}
	library("Jakarta XML Bind", "4.0.0") {
		group("jakarta.xml.bind") {
			modules = [
				"jakarta.xml.bind-api"
			]
		}
	}
	library("Jakarta XML SOAP", "3.0.0") {
		group("jakarta.xml.soap") {
			modules = [
					"jakarta.xml.soap-api"
			]
		}
	}
	library("Jakarta XML WS", "4.0.0") {
		group("jakarta.xml.ws") {
			modules = [
				"jakarta.xml.ws-api"
			]
		}
	}
	library("Janino", "3.1.10") {
		group("org.codehaus.janino") {
			modules = [
				"commons-compiler",
				"commons-compiler-jdk",
				"janino"
			]
		}
	}
	library("Javax Cache", "1.1.1") {
		group("javax.cache") {
			modules = [
				"cache-api"
			]
		}
	}
	library("Javax Money", "1.1") {
		group("javax.money") {
			modules = [
				"money-api"
			]
		}
	}
	library("Jaxen", "2.0.0") {
		group("jaxen") {
			modules = [
				"jaxen"
			]
		}
	}
	library("Jaybird", "5.0.2.java11") {
		group("org.firebirdsql.jdbc") {
			modules = [
				"jaybird"
			]
		}
	}
	library("JBoss Logging", "3.5.3.Final") {
		group("org.jboss.logging") {
			modules = [
				"jboss-logging"
			]
		}
	}
	library("JDOM2", "2.0.6.1") {
		group("org.jdom") {
			modules = [
				"jdom2"
			]
		}
	}
	library("Jedis", "4.3.2") {
		group("redis.clients") {
			modules = [
				"jedis"
			]
		}
	}
	library("Jersey", "3.1.2") {
		group("org.glassfish.jersey") {
			imports = [
				"jersey-bom"
			]
		}
	}
	library("Jetty Reactive HTTPClient", "3.0.8") {
		group("org.eclipse.jetty") {
			modules = [
				"jetty-reactive-httpclient"
			]
		}
	}
	library("Jetty", "11.0.15") {
		group("org.eclipse.jetty") {
			imports = [
				"jetty-bom"
			]
		}
	}
	library("JMustache", "1.15") {
		group("com.samskivert") {
			modules = [
				"jmustache"
			]
		}
	}
	library("jOOQ", "3.18.5") {
		group("org.jooq") {
			modules = [
				"jooq",
				"jooq-codegen",
				"jooq-kotlin",
				"jooq-meta"
			]
			plugins = [
				"jooq-codegen-maven"
			]
		}
	}
	library("Json Path", "2.8.0") {
		group("com.jayway.jsonpath") {
			modules = [
				"json-path",
				"json-path-assert"
			]
		}
	}
	library("Json-smart", "2.4.11") {
		group("net.minidev") {
			modules = [
				"json-smart"
			]
		}
	}
	library("JsonAssert", "1.5.1") {
		group("org.skyscreamer") {
			modules = [
				"jsonassert"
			]
		}
	}
	library("JTDS", "1.3.1") {
		group("net.sourceforge.jtds") {
			modules = [
				"jtds"
			]
		}
	}
	library("JUnit", "4.13.2") {
		group("junit") {
			modules = [
				"junit"
			]
		}
	}
	library("JUnit Jupiter", "5.9.3") {
		group("org.junit") {
			imports = [
				"junit-bom"
			]
		}
	}
	library("Kafka", "3.4.1") {
		group("org.apache.kafka") {
			modules = [
				"connect",
				"connect-api",
				"connect-basic-auth-extension",
				"connect-file",
				"connect-json",
				"connect-mirror",
				"connect-mirror-client",
				"connect-runtime",
				"connect-transforms",
				"generator",
				"kafka-clients",
				"kafka-clients" {
					classifier = "test"
				},
				"kafka-log4j-appender",
				"kafka-metadata",
				"kafka-raft",
				"kafka-server-common",
				"kafka-shell",
				"kafka-storage",
				"kafka-storage-api",
				"kafka-streams",
				"kafka-streams-scala_2.12",
				"kafka-streams-scala_2.13",
				"kafka-streams-test-utils",
				"kafka-tools",
				"kafka_2.12",
				"kafka_2.12" {
					classifier = "test"
				},
				"kafka_2.13",
				"kafka_2.13" {
					classifier = "test"
				},
				"trogdor"
			]
		}
	}
	library("Kotlin", "${kotlinVersion}") {
		group("org.jetbrains.kotlin") {
			imports = [
				"kotlin-bom"
			]
			plugins = [
				"kotlin-maven-plugin"
			]
		}
	}
	library("Kotlin Coroutines", "1.6.4") {
		group("org.jetbrains.kotlinx") {
			imports = [
				"kotlinx-coroutines-bom"
			]
		}
	}
	library("Lettuce", "6.2.5.RELEASE") {
		group("io.lettuce") {
			modules = [
				"lettuce-core"
			]
		}
	}
	library("Liquibase", "4.20.0") {
		prohibit {
			versionRange "[4.21.0,4.21.2)"
			because "https://github.com/liquibase/liquibase/issues/4135"
		}
		group("org.liquibase") {
			modules = [
				"liquibase-cdi",
				"liquibase-core"
			]
			plugins = [
				"liquibase-maven-plugin"
			]
		}
	}
	library("Log4j2", "2.20.0") {
		group("org.apache.logging.log4j") {
			imports = [
				"log4j-bom"
			]
		}
	}
	library("Logback", "1.4.8") {
		group("ch.qos.logback") {
			modules = [
				"logback-access",
				"logback-classic",
				"logback-core"
			]
		}
	}
	library("Lombok", "1.18.28") {
		group("org.projectlombok") {
			modules = [
				"lombok"
			]
		}
	}
	library("MariaDB", "3.1.4") {
		group("org.mariadb.jdbc") {
			modules = [
				"mariadb-java-client"
			]
		}
	}
	library("Maven AntRun Plugin", "3.1.0") {
		group("org.apache.maven.plugins") {
			plugins = [
				"maven-antrun-plugin"
			]
		}
	}
	library("Maven Assembly Plugin", "3.5.0") {
		group("org.apache.maven.plugins") {
			plugins = [
				"maven-assembly-plugin"
			]
		}
	}
	library("Maven Clean Plugin", "3.2.0") {
		group("org.apache.maven.plugins") {
			plugins = [
				"maven-clean-plugin"
			]
		}
	}
	library("Maven Compiler Plugin", "3.11.0") {
		group("org.apache.maven.plugins") {
			plugins = [
				"maven-compiler-plugin"
			]
		}
	}
	library("Maven Dependency Plugin", "3.5.0") {
		group("org.apache.maven.plugins") {
			plugins = [
				"maven-dependency-plugin"
			]
		}
	}
	library("Maven Deploy Plugin", "3.1.1") {
		group("org.apache.maven.plugins") {
			plugins = [
				"maven-deploy-plugin"
			]
		}
	}
	library("Maven Enforcer Plugin", "3.3.0") {
		group("org.apache.maven.plugins") {
			plugins = [
				"maven-enforcer-plugin"
			]
		}
	}
	library("Maven Failsafe Plugin", "3.0.0") {
		group("org.apache.maven.plugins") {
			plugins = [
				"maven-failsafe-plugin"
			]
		}
	}
	library("Maven Help Plugin", "3.4.0") {
		group("org.apache.maven.plugins") {
			plugins = [
				"maven-help-plugin"
			]
		}
	}
	library("Maven Install Plugin", "3.1.1") {
		group("org.apache.maven.plugins") {
			plugins = [
				"maven-install-plugin"
			]
		}
	}
	library("Maven Invoker Plugin", "3.5.1") {
		group("org.apache.maven.plugins") {
			plugins = [
				"maven-invoker-plugin"
			]
		}
	}
	library("Maven Jar Plugin", "3.3.0") {
		group("org.apache.maven.plugins") {
			plugins = [
				"maven-jar-plugin"
			]
		}
	}
	library("Maven Javadoc Plugin", "3.5.0") {
		group("org.apache.maven.plugins") {
			plugins = [
				"maven-javadoc-plugin"
			]
		}
	}
	library("Maven Resources Plugin", "3.3.1") {
		group("org.apache.maven.plugins") {
			plugins = [
				"maven-resources-plugin"
			]
		}
	}
	library("Maven Shade Plugin", "3.4.1") {
		group("org.apache.maven.plugins") {
			plugins = [
				"maven-shade-plugin"
			]
		}
	}
	library("Maven Source Plugin", "3.2.1") {
		group("org.apache.maven.plugins") {
			plugins = [
				"maven-source-plugin"
			]
		}
	}
	library("Maven Surefire Plugin", "3.0.0") {
		group("org.apache.maven.plugins") {
			plugins = [
				"maven-surefire-plugin"
			]
		}
	}
	library("Maven War Plugin", "3.3.2") {
		group("org.apache.maven.plugins") {
			plugins = [
				"maven-war-plugin"
			]
		}
	}
	library("Micrometer", "1.11.2") {
		group("io.micrometer") {
			modules = [
				"micrometer-registry-stackdriver" {
					exclude group: "javax.annotation", module: "javax.annotation-api"
				}
			]
			imports = [
				"micrometer-bom"
			]
		}
	}
	library("Micrometer Tracing", "1.1.3") {
		group("io.micrometer") {
			imports = [
				"micrometer-tracing-bom"
			]
		}
	}
	library("Mockito", "5.3.1") {
		group("org.mockito") {
			imports = [
				"mockito-bom"
			]
		}
	}
	library("MongoDB", "4.9.1") {
		group("org.mongodb") {
			modules = [
				"bson",
				"bson-record-codec",
				"mongodb-driver-core",
				"mongodb-driver-legacy",
				"mongodb-driver-reactivestreams",
				"mongodb-driver-sync"
			]
		}
	}
	library("MSSQL JDBC", "11.2.3.jre17") {
		prohibit {
			endsWith([".jre8", ".jre11", ".jre18"])
			because "we use the .jre17 version"
		}
		group("com.microsoft.sqlserver") {
			modules = [
				"mssql-jdbc"
			]
		}
	}
	library("MySQL", "8.0.33") {
		group("com.mysql") {
			modules = [
				"mysql-connector-j" {
					exclude group: "com.google.protobuf", module: "protobuf-java"
				}
			]
		}
	}
	library("Native Build Tools Plugin", "${nativeBuildToolsVersion}") {
		group("org.graalvm.buildtools") {
			plugins = [
					"native-maven-plugin"
			]
		}
	}
	library("NekoHTML", "1.9.22") {
		group("net.sourceforge.nekohtml") {
			modules = [
				"nekohtml"
			]
		}
	}
	library("Neo4j Java Driver", "5.9.0") {
		group("org.neo4j.driver") {
			modules = [
				"neo4j-java-driver"
			]
		}
	}
	library("Netty", "4.1.94.Final") {
		group("io.netty") {
			imports = [
				"netty-bom"
			]
		}
	}
	library("OkHttp", "4.10.0") {
		group("com.squareup.okhttp3") {
			imports = [
				"okhttp-bom"
			]
		}
	}
	library("OpenTelemetry", "1.25.0") {
		group("io.opentelemetry") {
			imports = [
				"opentelemetry-bom"
			]
		}
	}
	library("Oracle Database", "21.9.0.0") {
		group("com.oracle.database.jdbc") {
			imports = [
				"ojdbc-bom"
			]
		}
	}
	library("Oracle R2DBC", "1.1.1") {
		group("com.oracle.database.r2dbc") {
			modules = [
				"oracle-r2dbc"
			]
		}
	}
	library("Pooled JMS", "3.1.0") {
		group("org.messaginghub") {
			modules = [
				"pooled-jms"
			]
		}
	}
	library("Postgresql", "42.6.0") {
		group("org.postgresql") {
			modules = [
				"postgresql"
			]
		}
	}
	library("Prometheus Client", "0.16.0") {
		group("io.prometheus") {
			imports = [
				"simpleclient_bom"
			]
		}
	}
	library("Quartz", "2.3.2") {
		group("org.quartz-scheduler") {
			modules = [
				"quartz" {
					exclude group: "com.mchange", module: "c3p0"
					exclude group: "com.zaxxer", module: "*"
				},
				"quartz-jobs"
			]
		}
	}
	library("QueryDSL", "5.0.0") {
		group("com.querydsl") {
			imports = [
				"querydsl-bom"
			]
		}
	}
	library("R2DBC H2", "1.0.0.RELEASE") {
		group("io.r2dbc") {
			modules = [
				"r2dbc-h2"
			]
		}
	}
<<<<<<< HEAD
	library("R2DBC MariaDB", "1.1.4") {
		group("org.mariadb") {
			modules = [
				"r2dbc-mariadb"
			]
		}
	}
	library("R2DBC MSSQL", "1.0.2.RELEASE") {
		group ("io.r2dbc") {
			modules = [
				"r2dbc-mssql"
			]
		}
	}
	library("R2DBC MySQL", "1.0.2") {
		group("io.asyncer") {
			modules = [
				"r2dbc-mysql"
			]
		}
	}
	library("R2DBC Pool", "1.0.1.RELEASE") {
=======
	library("R2DBC Pool", "1.0.0.RELEASE") {
>>>>>>> 960f0ea1
		group("io.r2dbc") {
			modules = [
				"r2dbc-pool"
			]
		}
	}
	library("R2DBC Postgresql", "1.0.2.RELEASE") {
		group("org.postgresql") {
			modules = [
				"r2dbc-postgresql"
			]
		}
	}
	library("R2DBC Proxy", "1.1.1.RELEASE") {
		group("io.r2dbc") {
			modules = [
				"r2dbc-proxy"
			]
		}
	}
	library("R2DBC SPI", "1.0.0.RELEASE") {
		group("io.r2dbc") {
			modules = [
				"r2dbc-spi"
			]
		}
	}
	library("Rabbit AMQP Client", "5.17.1") {
		group("com.rabbitmq") {
			modules = [
				"amqp-client"
			]
		}
	}
	library("Rabbit Stream Client", "0.9.0") {
		group("com.rabbitmq") {
			modules = [
					"stream-client"
			]
		}
	}
	library("Reactive Streams", "1.0.4") {
		group("org.reactivestreams") {
			modules = [
				"reactive-streams"
			]
		}
	}
	library("Reactor Bom", "2022.0.9") {
		group("io.projectreactor") {
			imports = [
				"reactor-bom"
			]
		}
	}
	library("REST Assured", "5.3.1") {
		group("io.rest-assured") {
			imports = [
				"rest-assured-bom"
			]
		}
	}
	library("RSocket", "1.1.3") {
		prohibit {
			versionRange "1.1.4"
			because "it contains a regression (https://github.com/rsocket/rsocket-java/issues/1092)"
		}
		group("io.rsocket") {
			imports = [
				"rsocket-bom"
			]
		}
	}
	library("RxJava3", "3.1.6") {
		group("io.reactivex.rxjava3") {
			modules = [
				"rxjava"
			]
		}
	}
	library("Spring Boot", "${version}") {
		group("org.springframework.boot") {
			modules = [
				"spring-boot",
				"spring-boot-test",
				"spring-boot-test-autoconfigure",
				"spring-boot-testcontainers",
				"spring-boot-actuator",
				"spring-boot-actuator-autoconfigure",
				"spring-boot-autoconfigure",
				"spring-boot-autoconfigure-processor",
				"spring-boot-buildpack-platform",
				"spring-boot-configuration-metadata",
				"spring-boot-configuration-processor",
				"spring-boot-devtools",
				"spring-boot-docker-compose",
				"spring-boot-jarmode-layertools",
				"spring-boot-loader",
				"spring-boot-loader-tools",
				"spring-boot-properties-migrator",
				"spring-boot-starter",
				"spring-boot-starter-activemq",
				"spring-boot-starter-actuator",
				"spring-boot-starter-amqp",
				"spring-boot-starter-aop",
				"spring-boot-starter-artemis",
				"spring-boot-starter-batch",
				"spring-boot-starter-cache",
				"spring-boot-starter-data-cassandra",
				"spring-boot-starter-data-cassandra-reactive",
				"spring-boot-starter-data-couchbase",
				"spring-boot-starter-data-couchbase-reactive",
				"spring-boot-starter-data-elasticsearch",
				"spring-boot-starter-data-jdbc",
				"spring-boot-starter-data-jpa",
				"spring-boot-starter-data-ldap",
				"spring-boot-starter-data-mongodb",
				"spring-boot-starter-data-mongodb-reactive",
				"spring-boot-starter-data-r2dbc",
				"spring-boot-starter-data-redis",
				"spring-boot-starter-data-redis-reactive",
				"spring-boot-starter-data-neo4j",
				"spring-boot-starter-data-rest",
				"spring-boot-starter-freemarker",
				"spring-boot-starter-graphql",
				"spring-boot-starter-groovy-templates",
				"spring-boot-starter-hateoas",
				"spring-boot-starter-integration",
				"spring-boot-starter-jdbc",
				"spring-boot-starter-jersey",
				"spring-boot-starter-jetty",
				"spring-boot-starter-jooq",
				"spring-boot-starter-json",
				"spring-boot-starter-log4j2",
				"spring-boot-starter-logging",
				"spring-boot-starter-mail",
				"spring-boot-starter-mustache",
				"spring-boot-starter-oauth2-authorization-server",
				"spring-boot-starter-oauth2-client",
				"spring-boot-starter-oauth2-resource-server",
				"spring-boot-starter-quartz",
				"spring-boot-starter-reactor-netty",
				"spring-boot-starter-rsocket",
				"spring-boot-starter-security",
				"spring-boot-starter-test",
				"spring-boot-starter-thymeleaf",
				"spring-boot-starter-tomcat",
				"spring-boot-starter-undertow",
				"spring-boot-starter-validation",
				"spring-boot-starter-web",
				"spring-boot-starter-webflux",
				"spring-boot-starter-websocket",
				"spring-boot-starter-web-services"
			]
			plugins = [
				"spring-boot-maven-plugin"
			]
		}
	}
	library("SAAJ Impl", "3.0.2") {
		group("com.sun.xml.messaging.saaj") {
			modules = [
				"saaj-impl"
			]
		}
	}
	library("Selenium", "4.8.3") {
		group("org.seleniumhq.selenium") {
			imports = [
				"selenium-bom"
			]
		}
	}
	library("Selenium HtmlUnit", "4.8.3") {
		group("org.seleniumhq.selenium") {
			modules = [
				"htmlunit-driver"
			]
		}
	}
	library("SendGrid", "4.9.3") {
		group("com.sendgrid") {
			modules = [
				"sendgrid-java"
			]
		}
	}
	library("SLF4J", "2.0.7") {
		group("org.slf4j") {
			modules = [
				"jcl-over-slf4j",
				"jul-to-slf4j",
				"log4j-over-slf4j",
				"slf4j-api",
				"slf4j-ext",
				"slf4j-jdk-platform-logging",
				"slf4j-jdk14",
				"slf4j-log4j12",
				"slf4j-nop",
				"slf4j-reload4j",
				"slf4j-simple"
			]
		}
	}
	library("SnakeYAML", "1.33") {
		group("org.yaml") {
			modules = [
				"snakeyaml"
			]
		}
	}
	library("Spring AMQP", "3.0.6") {
		group("org.springframework.amqp") {
			imports = [
				"spring-amqp-bom"
			]
		}
	}
	library("Spring Authorization Server", "1.1.1") {
		group("org.springframework.security") {
			modules = [
					"spring-security-oauth2-authorization-server"
			]
		}
	}
	library("Spring Batch", "5.0.2") {
		group("org.springframework.batch") {
			imports = [
				"spring-batch-bom"
			]
		}
	}
	library("Spring Data Bom", "2023.0.2") {
		group("org.springframework.data") {
			imports = [
				"spring-data-bom"
			]
		}
	}
	library("Spring Framework", "${springFrameworkVersion}") {
		group("org.springframework") {
			imports = [
				"spring-framework-bom"
			]
		}
	}
	library("Spring GraphQL", "1.2.2") {
		group("org.springframework.graphql") {
			modules = [
					"spring-graphql",
					"spring-graphql-test"
			]
		}
	}
	library("Spring HATEOAS", "2.1.2") {
		group("org.springframework.hateoas") {
			modules = [
				"spring-hateoas"
			]
		}
	}
	library("Spring Integration", "6.1.2") {
		group("org.springframework.integration") {
			imports = [
				"spring-integration-bom"
			]
		}
	}
	library("Spring Kafka", "3.0.9") {
		group("org.springframework.kafka") {
			modules = [
				"spring-kafka",
				"spring-kafka-test"
			]
		}
	}
	library("Spring LDAP", "3.1.0") {
		group("org.springframework.ldap") {
			modules = [
				"spring-ldap-core",
				"spring-ldap-ldif-core",
				"spring-ldap-odm",
				"spring-ldap-test"
			]
		}
	}
	library("Spring RESTDocs", "3.0.0") {
		group("org.springframework.restdocs") {
			imports = [
				"spring-restdocs-bom"
			]
		}
	}
	library("Spring Retry", "2.0.2") {
		group("org.springframework.retry") {
			modules = [
				"spring-retry"
			]
		}
	}
	library("Spring Security", "6.1.2") {
		group("org.springframework.security") {
			imports = [
				"spring-security-bom"
			]
		}
	}
	library("Spring Session", "3.1.1") {
		prohibit {
			startsWith(["Apple-", "Bean-", "Corn-", "Dragonfruit-"])
			because "Spring Session switched to numeric version numbers"
		}
		group("org.springframework.session") {
			imports = [
				"spring-session-bom"
			]
		}
	}
	library("Spring WS", "4.0.5") {
		group("org.springframework.ws") {
			imports = [
				"spring-ws-bom"
			]
		}
	}
	library("SQLite JDBC", "3.41.2.2") {
		group("org.xerial") {
			modules = [
				"sqlite-jdbc"
			]
		}
	}
	library("Testcontainers", "1.18.3") {
		group("org.testcontainers") {
			imports = [
				"testcontainers-bom"
			]
		}
	}
	library("Thymeleaf", "3.1.1.RELEASE") {
		group("org.thymeleaf") {
			modules = [
				"thymeleaf",
				"thymeleaf-spring6"
			]
		}
	}
	library("Thymeleaf Extras Data Attribute", "2.0.1") {
		group("com.github.mxab.thymeleaf.extras") {
			modules = [
				"thymeleaf-extras-data-attribute"
			]
		}
	}
	library("Thymeleaf Extras SpringSecurity", "3.1.1.RELEASE") {
		group("org.thymeleaf.extras") {
			modules = [
				"thymeleaf-extras-springsecurity6"
			]
		}
	}
	library("Thymeleaf Layout Dialect", "3.2.1") {
		group("nz.net.ultraq.thymeleaf") {
			modules = [
				"thymeleaf-layout-dialect"
			]
		}
	}
	library("Tomcat", "${tomcatVersion}") {
		group("org.apache.tomcat") {
			modules = [
				"tomcat-annotations-api",
				"tomcat-jdbc",
				"tomcat-jsp-api"
			]
		}
		group("org.apache.tomcat.embed") {
			modules = [
				"tomcat-embed-core",
				"tomcat-embed-el",
				"tomcat-embed-jasper",
				"tomcat-embed-websocket"
			]
		}
	}
	library("UnboundID LDAPSDK", "6.0.9") {
		group("com.unboundid") {
			modules = [
				"unboundid-ldapsdk"
			]
		}
	}
	library("Undertow", "2.3.7.Final") {
		group("io.undertow") {
			modules = [
				"undertow-core",
				"undertow-servlet",
				"undertow-websockets-jsr"
			]
		}
	}
	library("Versions Maven Plugin", "2.15.0") {
		group("org.codehaus.mojo") {
			plugins = [
				"versions-maven-plugin"
			]
		}
	}
	library("WebJars Locator Core", "0.52") {
		group("org.webjars") {
			modules = [
				"webjars-locator-core"
			]
		}
	}
	library("WSDL4j", "1.6.3") {
		group("wsdl4j") {
			modules = [
				"wsdl4j"
			]
		}
	}
	library("XML Maven Plugin", "1.0.2") {
		group("org.codehaus.mojo") {
			plugins = [
				"xml-maven-plugin"
			]
		}
	}
	library("XmlUnit2", "2.9.1") {
		group("org.xmlunit") {
			modules = [
				"xmlunit-assertj",
				"xmlunit-assertj3",
				"xmlunit-core",
				"xmlunit-jakarta-jaxb-impl",
				"xmlunit-legacy",
				"xmlunit-matchers",
				"xmlunit-placeholders"
			]
		}
	}
	library("Yasson", "3.0.3") {
		group("org.eclipse") {
			modules = [
				"yasson"
			]
		}
	}
}

generateMetadataFileForMavenPublication {
	enabled = false
}<|MERGE_RESOLUTION|>--- conflicted
+++ resolved
@@ -1132,7 +1132,6 @@
 			]
 		}
 	}
-<<<<<<< HEAD
 	library("R2DBC MariaDB", "1.1.4") {
 		group("org.mariadb") {
 			modules = [
@@ -1154,10 +1153,7 @@
 			]
 		}
 	}
-	library("R2DBC Pool", "1.0.1.RELEASE") {
-=======
 	library("R2DBC Pool", "1.0.0.RELEASE") {
->>>>>>> 960f0ea1
 		group("io.r2dbc") {
 			modules = [
 				"r2dbc-pool"

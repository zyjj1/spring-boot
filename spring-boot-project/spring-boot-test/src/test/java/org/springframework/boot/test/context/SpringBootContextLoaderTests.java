/*
 * Copyright 2012-2020 the original author or authors.
 *
 * Licensed under the Apache License, Version 2.0 (the "License");
 * you may not use this file except in compliance with the License.
 * You may obtain a copy of the License at
 *
 *      https://www.apache.org/licenses/LICENSE-2.0
 *
 * Unless required by applicable law or agreed to in writing, software
 * distributed under the License is distributed on an "AS IS" BASIS,
 * WITHOUT WARRANTIES OR CONDITIONS OF ANY KIND, either express or implied.
 * See the License for the specific language governing permissions and
 * limitations under the License.
 */

package org.springframework.boot.test.context;

import java.util.Map;

import org.junit.jupiter.api.Disabled;
import org.junit.jupiter.api.Test;

import org.springframework.context.annotation.Configuration;
import org.springframework.test.context.ContextConfiguration;
import org.springframework.test.context.MergedContextConfiguration;
import org.springframework.test.context.TestContext;
import org.springframework.test.context.TestContextManager;
import org.springframework.test.context.support.TestPropertySourceUtils;
import org.springframework.test.util.ReflectionTestUtils;

import static org.assertj.core.api.Assertions.assertThat;

/**
 * Tests for {@link SpringBootContextLoader}
 *
 * @author Stephane Nicoll
 * @author Scott Frederick
 */
class SpringBootContextLoaderTests {

	@Test
	void environmentPropertiesSimple() {
		Map<String, Object> config = getEnvironmentProperties(SimpleConfig.class);
		assertKey(config, "key", "myValue");
		assertKey(config, "anotherKey", "anotherValue");
	}

	@Test
	void environmentPropertiesSimpleNonAlias() {
		Map<String, Object> config = getEnvironmentProperties(SimpleConfigNonAlias.class);
		assertKey(config, "key", "myValue");
		assertKey(config, "anotherKey", "anotherValue");
	}

	@Test
	void environmentPropertiesOverrideDefaults() {
		Map<String, Object> config = getEnvironmentProperties(OverrideConfig.class);
		assertKey(config, "server.port", "2345");
	}

	@Test
	void environmentPropertiesAppend() {
		Map<String, Object> config = getEnvironmentProperties(AppendConfig.class);
		assertKey(config, "key", "myValue");
		assertKey(config, "otherKey", "otherValue");
	}

	@Test
	void environmentPropertiesSeparatorInValue() {
		Map<String, Object> config = getEnvironmentProperties(SameSeparatorInValue.class);
		assertKey(config, "key", "my=Value");
		assertKey(config, "anotherKey", "another:Value");
	}

	@Test
	void environmentPropertiesAnotherSeparatorInValue() {
		Map<String, Object> config = getEnvironmentProperties(AnotherSeparatorInValue.class);
		assertKey(config, "key", "my:Value");
		assertKey(config, "anotherKey", "another=Value");
	}

	@Test
	@Disabled
	void environmentPropertiesNewLineInValue() {
		// gh-4384
		Map<String, Object> config = getEnvironmentProperties(NewLineInValue.class);
		assertKey(config, "key", "myValue");
		assertKey(config, "variables", "foo=FOO\n bar=BAR");
	}

<<<<<<< HEAD
	@Test
	void noActiveProfiles() {
		Environment environment = getApplicationEnvironment(SimpleConfig.class);
		assertThat(environment.getActiveProfiles()).isEmpty();
	}

	@Test
	void multipleActiveProfiles() {
		Environment environment = getApplicationEnvironment(MultipleActiveProfiles.class);
		assertThat(environment.getActiveProfiles()).containsExactly("profile1", "profile2");
	}

	@Test
	void activeProfileWithComma() {
		Environment environment = getApplicationEnvironment(ActiveProfileWithComma.class);
		assertThat(environment.getActiveProfiles()).containsExactly("profile1,2");
	}

=======
>>>>>>> c85f19b7
	private Map<String, Object> getEnvironmentProperties(Class<?> testClass) {
		TestContext context = new ExposedTestContextManager(testClass).getExposedTestContext();
		MergedContextConfiguration config = (MergedContextConfiguration) ReflectionTestUtils.getField(context,
				"mergedContextConfiguration");
		return TestPropertySourceUtils.convertInlinedPropertiesToMap(config.getPropertySourceProperties());
	}

	private void assertKey(Map<String, Object> actual, String key, Object value) {
		assertThat(actual.containsKey(key)).as("Key '" + key + "' not found").isTrue();
		assertThat(actual.get(key)).isEqualTo(value);
	}

	@SpringBootTest({ "key=myValue", "anotherKey:anotherValue" })
	@ContextConfiguration(classes = Config.class)
	static class SimpleConfig {

	}

	@SpringBootTest(properties = { "key=myValue", "anotherKey:anotherValue" })
	@ContextConfiguration(classes = Config.class)
	static class SimpleConfigNonAlias {

	}

	@SpringBootTest("server.port=2345")
	@ContextConfiguration(classes = Config.class)
	static class OverrideConfig {

	}

	@SpringBootTest({ "key=myValue", "otherKey=otherValue" })
	@ContextConfiguration(classes = Config.class)
	static class AppendConfig {

	}

	@SpringBootTest({ "key=my=Value", "anotherKey:another:Value" })
	@ContextConfiguration(classes = Config.class)
	static class SameSeparatorInValue {

	}

	@SpringBootTest({ "key=my:Value", "anotherKey:another=Value" })
	@ContextConfiguration(classes = Config.class)
	static class AnotherSeparatorInValue {

	}

	@SpringBootTest({ "key=myValue", "variables=foo=FOO\n bar=BAR" })
	@ContextConfiguration(classes = Config.class)
	static class NewLineInValue {

	}

<<<<<<< HEAD
	@SpringBootTest
	@ActiveProfiles({ "profile1", "profile2" })
	@ContextConfiguration(classes = Config.class)
	static class MultipleActiveProfiles {

	}

	@SpringBootTest
	@ActiveProfiles({ "profile1,2" })
	@ContextConfiguration(classes = Config.class)
	static class ActiveProfileWithComma {

	}

	@Configuration(proxyBeanMethods = false)
=======
	@Configuration
>>>>>>> c85f19b7
	static class Config {

	}

	/**
	 * {@link TestContextManager} which exposes the {@link TestContext}.
	 */
	static class ExposedTestContextManager extends TestContextManager {

		ExposedTestContextManager(Class<?> testClass) {
			super(testClass);
		}

		final TestContext getExposedTestContext() {
			return super.getTestContext();
		}

	}

}<|MERGE_RESOLUTION|>--- conflicted
+++ resolved
@@ -89,27 +89,6 @@
 		assertKey(config, "variables", "foo=FOO\n bar=BAR");
 	}
 
-<<<<<<< HEAD
-	@Test
-	void noActiveProfiles() {
-		Environment environment = getApplicationEnvironment(SimpleConfig.class);
-		assertThat(environment.getActiveProfiles()).isEmpty();
-	}
-
-	@Test
-	void multipleActiveProfiles() {
-		Environment environment = getApplicationEnvironment(MultipleActiveProfiles.class);
-		assertThat(environment.getActiveProfiles()).containsExactly("profile1", "profile2");
-	}
-
-	@Test
-	void activeProfileWithComma() {
-		Environment environment = getApplicationEnvironment(ActiveProfileWithComma.class);
-		assertThat(environment.getActiveProfiles()).containsExactly("profile1,2");
-	}
-
-=======
->>>>>>> c85f19b7
 	private Map<String, Object> getEnvironmentProperties(Class<?> testClass) {
 		TestContext context = new ExposedTestContextManager(testClass).getExposedTestContext();
 		MergedContextConfiguration config = (MergedContextConfiguration) ReflectionTestUtils.getField(context,
@@ -164,25 +143,7 @@
 
 	}
 
-<<<<<<< HEAD
-	@SpringBootTest
-	@ActiveProfiles({ "profile1", "profile2" })
-	@ContextConfiguration(classes = Config.class)
-	static class MultipleActiveProfiles {
-
-	}
-
-	@SpringBootTest
-	@ActiveProfiles({ "profile1,2" })
-	@ContextConfiguration(classes = Config.class)
-	static class ActiveProfileWithComma {
-
-	}
-
 	@Configuration(proxyBeanMethods = false)
-=======
-	@Configuration
->>>>>>> c85f19b7
 	static class Config {
 
 	}

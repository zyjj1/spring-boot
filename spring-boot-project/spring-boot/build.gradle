--- conflicted
+++ resolved
@@ -178,23 +178,6 @@
 	}
 }
 
-<<<<<<< HEAD
-compileKotlin {
-	kotlinOptions {
-		jvmTarget = 1.8
-	}
-}
-
-compileTestKotlin {
-	kotlinOptions {
-		jvmTarget = 1.8
-	}
-}
-
 test {
 	jvmArgs += "--add-opens=java.base/java.net=ALL-UNNAMED"
-=======
-toolchain {
-	testJvmArgs.add("--add-opens=java.base/java.net=ALL-UNNAMED")
->>>>>>> 2d9177dd
 }
/*
 * Copyright 2012-2020 the original author or authors.
 *
 * Licensed under the Apache License, Version 2.0 (the "License");
 * you may not use this file except in compliance with the License.
 * You may obtain a copy of the License at
 *
 *      https://www.apache.org/licenses/LICENSE-2.0
 *
 * Unless required by applicable law or agreed to in writing, software
 * distributed under the License is distributed on an "AS IS" BASIS,
 * WITHOUT WARRANTIES OR CONDITIONS OF ANY KIND, either express or implied.
 * See the License for the specific language governing permissions and
 * limitations under the License.
 */

package org.springframework.boot.context.properties.source;

import java.util.Map;
import java.util.Random;

import org.springframework.boot.origin.Origin;
import org.springframework.boot.origin.PropertySourceOrigin;
import org.springframework.core.env.EnumerablePropertySource;
import org.springframework.core.env.PropertySource;
import org.springframework.core.env.StandardEnvironment;
import org.springframework.core.env.SystemEnvironmentPropertySource;
import org.springframework.util.Assert;

/**
 * {@link ConfigurationPropertySource} backed by a non-enumerable Spring
 * {@link PropertySource} or a restricted {@link EnumerablePropertySource} implementation
 * (such as a security restricted {@code systemEnvironment} source). A
 * {@link PropertySource} is adapted with the help of a {@link PropertyMapper} which
 * provides the mapping rules for individual properties.
 * <p>
 * Each {@link ConfigurationPropertySource#getConfigurationProperty
 * getConfigurationProperty} call attempts to
 * {@link PropertyMapper#map(ConfigurationPropertyName) map} the
 * {@link ConfigurationPropertyName} to one or more {@code String} based names. This
 * allows fast property resolution for well formed property sources.
 * <p>
 * When possible the {@link SpringIterableConfigurationPropertySource} will be used in
 * preference to this implementation since it supports full "relaxed" style resolution.
 *
 * @author Phillip Webb
 * @author Madhura Bhave
 * @see #from(PropertySource)
 * @see PropertyMapper
 * @see SpringIterableConfigurationPropertySource
 */
class SpringConfigurationPropertySource implements ConfigurationPropertySource {

	private static final ConfigurationPropertyName RANDOM = ConfigurationPropertyName.of("random");

	private static final PropertyMapper[] DEFAULT_MAPPERS = { DefaultPropertyMapper.INSTANCE };

	private static final PropertyMapper[] SYSTEM_ENVIRONMENT_MAPPERS = { SystemEnvironmentPropertyMapper.INSTANCE,
			DefaultPropertyMapper.INSTANCE };

	private final PropertySource<?> propertySource;

	private final PropertyMapper[] mappers;

	/**
	 * Create a new {@link SpringConfigurationPropertySource} implementation.
	 * @param propertySource the source property source
	 * @param mappers the property mappers
	 */
	SpringConfigurationPropertySource(PropertySource<?> propertySource, PropertyMapper... mappers) {
		Assert.notNull(propertySource, "PropertySource must not be null");
		Assert.isTrue(mappers.length > 0, "Mappers must contain at least one item");
		this.propertySource = propertySource;
		this.mappers = mappers;
	}

	@Override
	public ConfigurationProperty getConfigurationProperty(ConfigurationPropertyName name) {
		if (name == null) {
			return null;
		}
		for (PropertyMapper mapper : this.mappers) {
			try {
				for (String candidate : mapper.map(name)) {
					Object value = getPropertySource().getProperty(candidate);
					if (value != null) {
						Origin origin = PropertySourceOrigin.get(getPropertySource(), candidate);
						return ConfigurationProperty.of(name, value, origin);
					}
				}
			}
			catch (Exception ex) {
			}
		}
		return null;
	}

	@Override
	public ConfigurationPropertyState containsDescendantOf(ConfigurationPropertyName name) {
		if (getPropertySource().getSource() instanceof Random) {
			return containsDescendantOfForRandom(name);
		}
		return ConfigurationPropertyState.UNKNOWN;
	}

	private static ConfigurationPropertyState containsDescendantOfForRandom(ConfigurationPropertyName name) {
		if (name.isAncestorOf(RANDOM) || name.equals(RANDOM)) {
			return ConfigurationPropertyState.PRESENT;
		}
		return ConfigurationPropertyState.ABSENT;
	}

	@Override
	public Object getUnderlyingSource() {
		return this.propertySource;
	}

	protected PropertySource<?> getPropertySource() {
		return this.propertySource;
	}

	protected final PropertyMapper[] getMappers() {
		return this.mappers;
	}

	@Override
	public String toString() {
		return this.propertySource.toString();
	}

	/**
	 * Create a new {@link SpringConfigurationPropertySource} for the specified
	 * {@link PropertySource}.
	 * @param source the source Spring {@link PropertySource}
	 * @return a {@link SpringConfigurationPropertySource} or
	 * {@link SpringIterableConfigurationPropertySource} instance
	 */
	static SpringConfigurationPropertySource from(PropertySource<?> source) {
		Assert.notNull(source, "Source must not be null");
		PropertyMapper[] mappers = getPropertyMappers(source);
		if (isFullEnumerable(source)) {
			return new SpringIterableConfigurationPropertySource((EnumerablePropertySource<?>) source, mappers);
		}
		return new SpringConfigurationPropertySource(source, mappers);
	}

	private static PropertyMapper[] getPropertyMappers(PropertySource<?> source) {
		if (source instanceof SystemEnvironmentPropertySource && hasSystemEnvironmentName(source)) {
			return SYSTEM_ENVIRONMENT_MAPPERS;
		}
		return DEFAULT_MAPPERS;
	}

	private static boolean hasSystemEnvironmentName(PropertySource<?> source) {
		String name = source.getName();
		return StandardEnvironment.SYSTEM_ENVIRONMENT_PROPERTY_SOURCE_NAME.equals(name)
				|| name.endsWith("-" + StandardEnvironment.SYSTEM_ENVIRONMENT_PROPERTY_SOURCE_NAME);
	}

	private static boolean isFullEnumerable(PropertySource<?> source) {
		PropertySource<?> rootSource = getRootSource(source);
		if (rootSource.getSource() instanceof Map) {
			// Check we're not security restricted
			try {
				((Map<?, ?>) rootSource.getSource()).size();
			}
			catch (UnsupportedOperationException ex) {
				return false;
			}
		}
		return (source instanceof EnumerablePropertySource);
	}

	private static PropertySource<?> getRootSource(PropertySource<?> source) {
		while (source.getSource() != null && source.getSource() instanceof PropertySource) {
			source = (PropertySource<?>) source.getSource();
		}
		return source;
	}

<<<<<<< HEAD
=======
	private static Function<ConfigurationPropertyName, ConfigurationPropertyState> getContainsDescendantOfForSource(
			PropertySource<?> source) {
		if (source.getSource() instanceof Random) {
			return SpringConfigurationPropertySource::containsDescendantOfForRandom;
		}
		return null;
	}

	private static ConfigurationPropertyState containsDescendantOfForRandom(ConfigurationPropertyName name) {
		if (RANDOM.isAncestorOf(name) || name.equals(RANDOM)) {
			return ConfigurationPropertyState.PRESENT;
		}
		return ConfigurationPropertyState.ABSENT;
	}

	/**
	 * {@link PropertyMapper} that delegates to other {@link PropertyMapper}s and also
	 * swallows exceptions when the mapping fails.
	 */
	private static class DelegatingPropertyMapper implements PropertyMapper {

		private static final PropertyMapping[] NONE = {};

		private final PropertyMapper first;

		private final PropertyMapper second;

		DelegatingPropertyMapper(PropertyMapper first) {
			this(first, null);
		}

		DelegatingPropertyMapper(PropertyMapper first, PropertyMapper second) {
			this.first = first;
			this.second = second;
		}

		@Override
		public PropertyMapping[] map(ConfigurationPropertyName configurationPropertyName) {
			PropertyMapping[] first = map(this.first, configurationPropertyName);
			PropertyMapping[] second = map(this.second, configurationPropertyName);
			return merge(first, second);
		}

		private PropertyMapping[] map(PropertyMapper mapper, ConfigurationPropertyName configurationPropertyName) {
			try {
				return (mapper != null) ? mapper.map(configurationPropertyName) : NONE;
			}
			catch (Exception ex) {
				return NONE;
			}
		}

		@Override
		public PropertyMapping[] map(String propertySourceName) {
			PropertyMapping[] first = map(this.first, propertySourceName);
			PropertyMapping[] second = map(this.second, propertySourceName);
			return merge(first, second);
		}

		private PropertyMapping[] map(PropertyMapper mapper, String propertySourceName) {
			try {
				return (mapper != null) ? mapper.map(propertySourceName) : NONE;
			}
			catch (Exception ex) {
				return NONE;
			}
		}

		private PropertyMapping[] merge(PropertyMapping[] first, PropertyMapping[] second) {
			if (ObjectUtils.isEmpty(second)) {
				return first;
			}
			if (ObjectUtils.isEmpty(first)) {
				return second;
			}
			PropertyMapping[] merged = new PropertyMapping[first.length + second.length];
			System.arraycopy(first, 0, merged, 0, first.length);
			System.arraycopy(second, 0, merged, first.length, second.length);
			return merged;
		}

	}

>>>>>>> 09a47c9a
}<|MERGE_RESOLUTION|>--- conflicted
+++ resolved
@@ -104,7 +104,7 @@
 	}
 
 	private static ConfigurationPropertyState containsDescendantOfForRandom(ConfigurationPropertyName name) {
-		if (name.isAncestorOf(RANDOM) || name.equals(RANDOM)) {
+		if (RANDOM.isAncestorOf(name) || name.equals(RANDOM)) {
 			return ConfigurationPropertyState.PRESENT;
 		}
 		return ConfigurationPropertyState.ABSENT;
@@ -178,90 +178,4 @@
 		return source;
 	}
 
-<<<<<<< HEAD
-=======
-	private static Function<ConfigurationPropertyName, ConfigurationPropertyState> getContainsDescendantOfForSource(
-			PropertySource<?> source) {
-		if (source.getSource() instanceof Random) {
-			return SpringConfigurationPropertySource::containsDescendantOfForRandom;
-		}
-		return null;
-	}
-
-	private static ConfigurationPropertyState containsDescendantOfForRandom(ConfigurationPropertyName name) {
-		if (RANDOM.isAncestorOf(name) || name.equals(RANDOM)) {
-			return ConfigurationPropertyState.PRESENT;
-		}
-		return ConfigurationPropertyState.ABSENT;
-	}
-
-	/**
-	 * {@link PropertyMapper} that delegates to other {@link PropertyMapper}s and also
-	 * swallows exceptions when the mapping fails.
-	 */
-	private static class DelegatingPropertyMapper implements PropertyMapper {
-
-		private static final PropertyMapping[] NONE = {};
-
-		private final PropertyMapper first;
-
-		private final PropertyMapper second;
-
-		DelegatingPropertyMapper(PropertyMapper first) {
-			this(first, null);
-		}
-
-		DelegatingPropertyMapper(PropertyMapper first, PropertyMapper second) {
-			this.first = first;
-			this.second = second;
-		}
-
-		@Override
-		public PropertyMapping[] map(ConfigurationPropertyName configurationPropertyName) {
-			PropertyMapping[] first = map(this.first, configurationPropertyName);
-			PropertyMapping[] second = map(this.second, configurationPropertyName);
-			return merge(first, second);
-		}
-
-		private PropertyMapping[] map(PropertyMapper mapper, ConfigurationPropertyName configurationPropertyName) {
-			try {
-				return (mapper != null) ? mapper.map(configurationPropertyName) : NONE;
-			}
-			catch (Exception ex) {
-				return NONE;
-			}
-		}
-
-		@Override
-		public PropertyMapping[] map(String propertySourceName) {
-			PropertyMapping[] first = map(this.first, propertySourceName);
-			PropertyMapping[] second = map(this.second, propertySourceName);
-			return merge(first, second);
-		}
-
-		private PropertyMapping[] map(PropertyMapper mapper, String propertySourceName) {
-			try {
-				return (mapper != null) ? mapper.map(propertySourceName) : NONE;
-			}
-			catch (Exception ex) {
-				return NONE;
-			}
-		}
-
-		private PropertyMapping[] merge(PropertyMapping[] first, PropertyMapping[] second) {
-			if (ObjectUtils.isEmpty(second)) {
-				return first;
-			}
-			if (ObjectUtils.isEmpty(first)) {
-				return second;
-			}
-			PropertyMapping[] merged = new PropertyMapping[first.length + second.length];
-			System.arraycopy(first, 0, merged, 0, first.length);
-			System.arraycopy(second, 0, merged, first.length, second.length);
-			return merged;
-		}
-
-	}
-
->>>>>>> 09a47c9a
 }
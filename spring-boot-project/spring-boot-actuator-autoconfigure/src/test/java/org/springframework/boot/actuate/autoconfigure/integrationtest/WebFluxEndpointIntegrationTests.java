/*
<<<<<<< HEAD
 * Copyright 2012-2022 the original author or authors.
=======
 * Copyright 2012-2023 the original author or authors.
>>>>>>> df5898a1
 *
 * Licensed under the Apache License, Version 2.0 (the "License");
 * you may not use this file except in compliance with the License.
 * You may obtain a copy of the License at
 *
 *      https://www.apache.org/licenses/LICENSE-2.0
 *
 * Unless required by applicable law or agreed to in writing, software
 * distributed under the License is distributed on an "AS IS" BASIS,
 * WITHOUT WARRANTIES OR CONDITIONS OF ANY KIND, either express or implied.
 * See the License for the specific language governing permissions and
 * limitations under the License.
 */

package org.springframework.boot.actuate.autoconfigure.integrationtest;

import java.nio.charset.StandardCharsets;

import org.junit.jupiter.api.Test;

import org.springframework.boot.actuate.autoconfigure.beans.BeansEndpointAutoConfiguration;
import org.springframework.boot.actuate.autoconfigure.endpoint.EndpointAutoConfiguration;
import org.springframework.boot.actuate.autoconfigure.endpoint.web.WebEndpointAutoConfiguration;
import org.springframework.boot.actuate.autoconfigure.web.reactive.ReactiveManagementContextAutoConfiguration;
import org.springframework.boot.actuate.autoconfigure.web.server.ManagementContextAutoConfiguration;
import org.springframework.boot.actuate.endpoint.web.annotation.ControllerEndpoint;
import org.springframework.boot.actuate.endpoint.web.annotation.RestControllerEndpoint;
import org.springframework.boot.autoconfigure.AutoConfigurations;
import org.springframework.boot.autoconfigure.http.codec.CodecsAutoConfiguration;
import org.springframework.boot.autoconfigure.jackson.JacksonAutoConfiguration;
import org.springframework.boot.autoconfigure.web.reactive.HttpHandlerAutoConfiguration;
import org.springframework.boot.autoconfigure.web.reactive.WebFluxAutoConfiguration;
import org.springframework.boot.test.context.runner.ReactiveWebApplicationContextRunner;
import org.springframework.context.ApplicationContext;
import org.springframework.context.annotation.Bean;
import org.springframework.context.annotation.Configuration;
import org.springframework.test.web.reactive.server.WebTestClient;

import static org.assertj.core.api.Assertions.assertThat;

/**
 * Integration tests for the WebFlux actuator endpoints.
 *
 * @author Andy Wilkinson
 */
class WebFluxEndpointIntegrationTests {

	private final ReactiveWebApplicationContextRunner contextRunner = new ReactiveWebApplicationContextRunner()
		.withConfiguration(AutoConfigurations.of(JacksonAutoConfiguration.class, CodecsAutoConfiguration.class,
				WebFluxAutoConfiguration.class, HttpHandlerAutoConfiguration.class, EndpointAutoConfiguration.class,
				WebEndpointAutoConfiguration.class, ManagementContextAutoConfiguration.class,
				ReactiveManagementContextAutoConfiguration.class, BeansEndpointAutoConfiguration.class))
		.withUserConfiguration(EndpointsConfiguration.class);

	@Test
	void linksAreProvidedToAllEndpointTypes() {
		this.contextRunner.withPropertyValues("management.endpoints.web.exposure.include:*").run((context) -> {
			WebTestClient client = createWebTestClient(context);
			client.get()
				.uri("/actuator")
				.exchange()
				.expectStatus()
				.isOk()
				.expectBody()
				.jsonPath("_links.beans")
				.isNotEmpty()
				.jsonPath("_links.restcontroller")
				.isNotEmpty()
				.jsonPath("_links.controller")
				.isNotEmpty();
		});
	}

	@Test
	void linksPageIsNotAvailableWhenDisabled() {
		this.contextRunner.withPropertyValues("management.endpoints.web.discovery.enabled=false").run((context) -> {
			WebTestClient client = createWebTestClient(context);
			client.get().uri("/actuator").exchange().expectStatus().isNotFound();
		});
	}

	@Test
	void endpointObjectMapperCanBeApplied() {
		this.contextRunner.withUserConfiguration(EndpointObjectMapperConfiguration.class)
				.withPropertyValues("management.endpoints.web.exposure.include:*").run((context) -> {
					WebTestClient client = createWebTestClient(context);
					client.get().uri("/actuator/beans").exchange().expectStatus().isOk().expectBody()
							.consumeWith((result) -> {
								String json = new String(result.getResponseBody(), StandardCharsets.UTF_8);
								assertThat(json).contains("\"scope\":\"notelgnis\"");
							});
				});
	}

	private WebTestClient createWebTestClient(ApplicationContext context) {
		return WebTestClient.bindToApplicationContext(context)
			.configureClient()
			.baseUrl("https://spring.example.org")
			.build();
	}

	@ControllerEndpoint(id = "controller")
	static class TestControllerEndpoint {

	}

	@RestControllerEndpoint(id = "restcontroller")
	static class TestRestControllerEndpoint {

	}

	@Configuration(proxyBeanMethods = false)
	static class EndpointsConfiguration {

		@Bean
		TestControllerEndpoint testControllerEndpoint() {
			return new TestControllerEndpoint();
		}

		@Bean
		TestRestControllerEndpoint testRestControllerEndpoint() {
			return new TestRestControllerEndpoint();
		}

	}

}<|MERGE_RESOLUTION|>--- conflicted
+++ resolved
@@ -1,9 +1,5 @@
 /*
-<<<<<<< HEAD
- * Copyright 2012-2022 the original author or authors.
-=======
  * Copyright 2012-2023 the original author or authors.
->>>>>>> df5898a1
  *
  * Licensed under the Apache License, Version 2.0 (the "License");
  * you may not use this file except in compliance with the License.
@@ -88,14 +84,20 @@
 	@Test
 	void endpointObjectMapperCanBeApplied() {
 		this.contextRunner.withUserConfiguration(EndpointObjectMapperConfiguration.class)
-				.withPropertyValues("management.endpoints.web.exposure.include:*").run((context) -> {
-					WebTestClient client = createWebTestClient(context);
-					client.get().uri("/actuator/beans").exchange().expectStatus().isOk().expectBody()
-							.consumeWith((result) -> {
-								String json = new String(result.getResponseBody(), StandardCharsets.UTF_8);
-								assertThat(json).contains("\"scope\":\"notelgnis\"");
-							});
-				});
+			.withPropertyValues("management.endpoints.web.exposure.include:*")
+			.run((context) -> {
+				WebTestClient client = createWebTestClient(context);
+				client.get()
+					.uri("/actuator/beans")
+					.exchange()
+					.expectStatus()
+					.isOk()
+					.expectBody()
+					.consumeWith((result) -> {
+						String json = new String(result.getResponseBody(), StandardCharsets.UTF_8);
+						assertThat(json).contains("\"scope\":\"notelgnis\"");
+					});
+			});
 	}
 
 	private WebTestClient createWebTestClient(ApplicationContext context) {

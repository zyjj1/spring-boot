--- conflicted
+++ resolved
@@ -77,7 +77,7 @@
 	@Test
 	void contributesSecurityComponents() {
 		this.contextRunner
-				.run((context) -> assertThat(context).hasSingleBean(SecurityDataFetcherExceptionResolver.class));
+			.run((context) -> assertThat(context).hasSingleBean(SecurityDataFetcherExceptionResolver.class));
 	}
 
 	@Test
@@ -161,18 +161,11 @@
 		@Bean
 		DefaultSecurityFilterChain springWebFilterChain(HttpSecurity http) throws Exception {
 			return http.csrf((c) -> c.disable())
-<<<<<<< HEAD
-					// Demonstrate that method security works
-					// Best practice to use both for defense in depth
-					.authorizeHttpRequests((requests) -> requests.anyRequest().permitAll()).httpBasic(withDefaults())
-					.build();
-=======
 				// Demonstrate that method security works
 				// Best practice to use both for defense in depth
-				.authorizeRequests((requests) -> requests.anyRequest().permitAll())
+				.authorizeHttpRequests((requests) -> requests.anyRequest().permitAll())
 				.httpBasic(withDefaults())
 				.build();
->>>>>>> df5898a1
 		}
 
 		@Bean

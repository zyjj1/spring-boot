/*
 * Copyright 2012-2020 the original author or authors.
 *
 * Licensed under the Apache License, Version 2.0 (the "License");
 * you may not use this file except in compliance with the License.
 * You may obtain a copy of the License at
 *
 *      https://www.apache.org/licenses/LICENSE-2.0
 *
 * Unless required by applicable law or agreed to in writing, software
 * distributed under the License is distributed on an "AS IS" BASIS,
 * WITHOUT WARRANTIES OR CONDITIONS OF ANY KIND, either express or implied.
 * See the License for the specific language governing permissions and
 * limitations under the License.
 */

package org.springframework.boot.autoconfigure.web.embedded;

import java.time.Duration;
import java.util.List;
import java.util.stream.Collectors;

import org.apache.catalina.Lifecycle;
import org.apache.catalina.valves.AccessLogValve;
import org.apache.catalina.valves.ErrorReportValve;
import org.apache.catalina.valves.RemoteIpValve;
import org.apache.coyote.AbstractProtocol;
import org.apache.coyote.ProtocolHandler;
import org.apache.coyote.http11.AbstractHttp11Protocol;

import org.springframework.boot.autoconfigure.web.ErrorProperties;
import org.springframework.boot.autoconfigure.web.ErrorProperties.IncludeStacktrace;
import org.springframework.boot.autoconfigure.web.ServerProperties;
import org.springframework.boot.autoconfigure.web.ServerProperties.Tomcat.Accesslog;
import org.springframework.boot.autoconfigure.web.ServerProperties.Tomcat.Remoteip;
import org.springframework.boot.cloud.CloudPlatform;
import org.springframework.boot.context.properties.PropertyMapper;
import org.springframework.boot.web.embedded.tomcat.ConfigurableTomcatWebServerFactory;
import org.springframework.boot.web.server.WebServerFactoryCustomizer;
import org.springframework.core.Ordered;
import org.springframework.core.env.Environment;
import org.springframework.util.StringUtils;
import org.springframework.util.unit.DataSize;

/**
 * Customization for Tomcat-specific features common for both Servlet and Reactive
 * servers.
 *
 * @author Brian Clozel
 * @author Yulin Qin
 * @author Stephane Nicoll
 * @author Phillip Webb
 * @author Artsiom Yudovin
 * @author Chentao Qu
 * @author Andrew McGhie
 * @author Dirk Deyne
 * @author Rafiullah Hamedy
 * @author Victor Mandujano
 * @since 2.0.0
 */
public class TomcatWebServerFactoryCustomizer
		implements WebServerFactoryCustomizer<ConfigurableTomcatWebServerFactory>, Ordered {

	private final Environment environment;

	private final ServerProperties serverProperties;

	public TomcatWebServerFactoryCustomizer(Environment environment, ServerProperties serverProperties) {
		this.environment = environment;
		this.serverProperties = serverProperties;
	}

	@Override
	public int getOrder() {
		return 0;
	}

	@Override
	public void customize(ConfigurableTomcatWebServerFactory factory) {
		ServerProperties properties = this.serverProperties;
		ServerProperties.Tomcat tomcatProperties = properties.getTomcat();
		PropertyMapper propertyMapper = PropertyMapper.get();
		propertyMapper.from(tomcatProperties::getBasedir).whenNonNull().to(factory::setBaseDirectory);
		propertyMapper.from(tomcatProperties::getBackgroundProcessorDelay).whenNonNull().as(Duration::getSeconds)
				.as(Long::intValue).to(factory::setBackgroundProcessorDelay);
		customizeRemoteIpValve(factory);
		ServerProperties.Tomcat.Threads threadProperties = tomcatProperties.getThreads();
		propertyMapper.from(threadProperties::getMax).when(this::isPositive)
				.to((maxThreads) -> customizeMaxThreads(factory, threadProperties.getMax()));
		propertyMapper.from(threadProperties::getMinSpare).when(this::isPositive)
				.to((minSpareThreads) -> customizeMinThreads(factory, minSpareThreads));
		propertyMapper.from(this.serverProperties.getMaxHttpHeaderSize()).whenNonNull().asInt(DataSize::toBytes)
				.when(this::isPositive)
				.to((maxHttpHeaderSize) -> customizeMaxHttpHeaderSize(factory, maxHttpHeaderSize));
		propertyMapper.from(tomcatProperties::getMaxSwallowSize).whenNonNull().asInt(DataSize::toBytes)
				.to((maxSwallowSize) -> customizeMaxSwallowSize(factory, maxSwallowSize));
		propertyMapper.from(tomcatProperties::getMaxHttpFormPostSize).asInt(DataSize::toBytes)
				.when((maxHttpFormPostSize) -> maxHttpFormPostSize != 0)
				.to((maxHttpFormPostSize) -> customizeMaxHttpFormPostSize(factory, maxHttpFormPostSize));
		propertyMapper.from(tomcatProperties::getAccesslog).when(ServerProperties.Tomcat.Accesslog::isEnabled)
				.to((enabled) -> customizeAccessLog(factory));
		propertyMapper.from(tomcatProperties::getUriEncoding).whenNonNull().to(factory::setUriEncoding);
		propertyMapper.from(tomcatProperties::getConnectionTimeout).whenNonNull()
				.to((connectionTimeout) -> customizeConnectionTimeout(factory, connectionTimeout));
		propertyMapper.from(tomcatProperties::getMaxConnections).when(this::isPositive)
				.to((maxConnections) -> customizeMaxConnections(factory, maxConnections));
		propertyMapper.from(tomcatProperties::getAcceptCount).when(this::isPositive)
				.to((acceptCount) -> customizeAcceptCount(factory, acceptCount));
		propertyMapper.from(tomcatProperties::getProcessorCache)
				.to((processorCache) -> customizeProcessorCache(factory, processorCache));
		propertyMapper.from(tomcatProperties::getRelaxedPathChars).as(this::joinCharacters).whenHasText()
				.to((relaxedChars) -> customizeRelaxedPathChars(factory, relaxedChars));
		propertyMapper.from(tomcatProperties::getRelaxedQueryChars).as(this::joinCharacters).whenHasText()
				.to((relaxedChars) -> customizeRelaxedQueryChars(factory, relaxedChars));
		customizeStaticResources(factory);
		customizeErrorReportValve(properties.getError(), factory);
	}

	private boolean isPositive(int value) {
		return value > 0;
	}

	private void customizeAcceptCount(ConfigurableTomcatWebServerFactory factory, int acceptCount) {
		factory.addConnectorCustomizers((connector) -> {
			ProtocolHandler handler = connector.getProtocolHandler();
			if (handler instanceof AbstractProtocol) {
				AbstractProtocol<?> protocol = (AbstractProtocol<?>) handler;
				protocol.setAcceptCount(acceptCount);
			}
		});
	}

	private void customizeProcessorCache(ConfigurableTomcatWebServerFactory factory, int processorCache) {
		factory.addConnectorCustomizers((connector) -> {
			ProtocolHandler handler = connector.getProtocolHandler();
			if (handler instanceof AbstractProtocol) {
				((AbstractProtocol<?>) handler).setProcessorCache(processorCache);
			}
		});
	}

	private void customizeMaxConnections(ConfigurableTomcatWebServerFactory factory, int maxConnections) {
		factory.addConnectorCustomizers((connector) -> {
			ProtocolHandler handler = connector.getProtocolHandler();
			if (handler instanceof AbstractProtocol) {
				AbstractProtocol<?> protocol = (AbstractProtocol<?>) handler;
				protocol.setMaxConnections(maxConnections);
			}
		});
	}

	private void customizeConnectionTimeout(ConfigurableTomcatWebServerFactory factory, Duration connectionTimeout) {
		factory.addConnectorCustomizers((connector) -> {
			ProtocolHandler handler = connector.getProtocolHandler();
			if (handler instanceof AbstractProtocol) {
				AbstractProtocol<?> protocol = (AbstractProtocol<?>) handler;
				protocol.setConnectionTimeout((int) connectionTimeout.toMillis());
			}
		});
	}

	private void customizeRelaxedPathChars(ConfigurableTomcatWebServerFactory factory, String relaxedChars) {
		factory.addConnectorCustomizers((connector) -> connector.setProperty("relaxedPathChars", relaxedChars));
	}

	private void customizeRelaxedQueryChars(ConfigurableTomcatWebServerFactory factory, String relaxedChars) {
		factory.addConnectorCustomizers((connector) -> connector.setProperty("relaxedQueryChars", relaxedChars));
	}

	private String joinCharacters(List<Character> content) {
		return content.stream().map(String::valueOf).collect(Collectors.joining());
	}

	private void customizeRemoteIpValve(ConfigurableTomcatWebServerFactory factory) {
		Remoteip remoteIpProperties = this.serverProperties.getTomcat().getRemoteip();
		String protocolHeader = remoteIpProperties.getProtocolHeader();
		String remoteIpHeader = remoteIpProperties.getRemoteIpHeader();
		// For back compatibility the valve is also enabled if protocol-header is set
		if (StringUtils.hasText(protocolHeader) || StringUtils.hasText(remoteIpHeader)
				|| getOrDeduceUseForwardHeaders()) {
			RemoteIpValve valve = new RemoteIpValve();
			valve.setProtocolHeader(StringUtils.hasLength(protocolHeader) ? protocolHeader : "X-Forwarded-Proto");
			if (StringUtils.hasLength(remoteIpHeader)) {
				valve.setRemoteIpHeader(remoteIpHeader);
			}
<<<<<<< HEAD
			// The internal proxies default to a white list of "safe" internal IP
			// addresses
			valve.setInternalProxies(remoteIpProperties.getInternalProxies());
=======
			// The internal proxies default to a list of "safe" internal IP addresses
			valve.setInternalProxies(tomcatProperties.getInternalProxies());
>>>>>>> bfe1c281
			try {
				valve.setHostHeader(remoteIpProperties.getHostHeader());
			}
			catch (NoSuchMethodError ex) {
				// Avoid failure with war deployments to Tomcat 8.5 before 8.5.44 and
				// Tomcat 9 before 9.0.23
			}
			valve.setPortHeader(remoteIpProperties.getPortHeader());
			valve.setProtocolHeaderHttpsValue(remoteIpProperties.getProtocolHeaderHttpsValue());
			// ... so it's safe to add this valve by default.
			factory.addEngineValves(valve);
		}
	}

	private boolean getOrDeduceUseForwardHeaders() {
		if (this.serverProperties.getForwardHeadersStrategy() == null) {
			CloudPlatform platform = CloudPlatform.getActive(this.environment);
			return platform != null && platform.isUsingForwardHeaders();
		}
		return this.serverProperties.getForwardHeadersStrategy().equals(ServerProperties.ForwardHeadersStrategy.NATIVE);
	}

	@SuppressWarnings("rawtypes")
	private void customizeMaxThreads(ConfigurableTomcatWebServerFactory factory, int maxThreads) {
		factory.addConnectorCustomizers((connector) -> {
			ProtocolHandler handler = connector.getProtocolHandler();
			if (handler instanceof AbstractProtocol) {
				AbstractProtocol protocol = (AbstractProtocol) handler;
				protocol.setMaxThreads(maxThreads);
			}
		});
	}

	@SuppressWarnings("rawtypes")
	private void customizeMinThreads(ConfigurableTomcatWebServerFactory factory, int minSpareThreads) {
		factory.addConnectorCustomizers((connector) -> {
			ProtocolHandler handler = connector.getProtocolHandler();
			if (handler instanceof AbstractProtocol) {
				AbstractProtocol protocol = (AbstractProtocol) handler;
				protocol.setMinSpareThreads(minSpareThreads);
			}
		});
	}

	@SuppressWarnings("rawtypes")
	private void customizeMaxHttpHeaderSize(ConfigurableTomcatWebServerFactory factory, int maxHttpHeaderSize) {
		factory.addConnectorCustomizers((connector) -> {
			ProtocolHandler handler = connector.getProtocolHandler();
			if (handler instanceof AbstractHttp11Protocol) {
				AbstractHttp11Protocol protocol = (AbstractHttp11Protocol) handler;
				protocol.setMaxHttpHeaderSize(maxHttpHeaderSize);
			}
		});
	}

	private void customizeMaxSwallowSize(ConfigurableTomcatWebServerFactory factory, int maxSwallowSize) {
		factory.addConnectorCustomizers((connector) -> {
			ProtocolHandler handler = connector.getProtocolHandler();
			if (handler instanceof AbstractHttp11Protocol) {
				AbstractHttp11Protocol<?> protocol = (AbstractHttp11Protocol<?>) handler;
				protocol.setMaxSwallowSize(maxSwallowSize);
			}
		});
	}

	private void customizeMaxHttpFormPostSize(ConfigurableTomcatWebServerFactory factory, int maxHttpFormPostSize) {
		factory.addConnectorCustomizers((connector) -> connector.setMaxPostSize(maxHttpFormPostSize));
	}

	private void customizeAccessLog(ConfigurableTomcatWebServerFactory factory) {
		ServerProperties.Tomcat tomcatProperties = this.serverProperties.getTomcat();
		AccessLogValve valve = new AccessLogValve();
		PropertyMapper map = PropertyMapper.get();
		Accesslog accessLogConfig = tomcatProperties.getAccesslog();
		map.from(accessLogConfig.getConditionIf()).to(valve::setConditionIf);
		map.from(accessLogConfig.getConditionUnless()).to(valve::setConditionUnless);
		map.from(accessLogConfig.getPattern()).to(valve::setPattern);
		map.from(accessLogConfig.getDirectory()).to(valve::setDirectory);
		map.from(accessLogConfig.getPrefix()).to(valve::setPrefix);
		map.from(accessLogConfig.getSuffix()).to(valve::setSuffix);
		map.from(accessLogConfig.getEncoding()).whenHasText().to(valve::setEncoding);
		map.from(accessLogConfig.getLocale()).whenHasText().to(valve::setLocale);
		map.from(accessLogConfig.isCheckExists()).to(valve::setCheckExists);
		map.from(accessLogConfig.isRotate()).to(valve::setRotatable);
		map.from(accessLogConfig.isRenameOnRotate()).to(valve::setRenameOnRotate);
		map.from(accessLogConfig.getMaxDays()).to(valve::setMaxDays);
		map.from(accessLogConfig.getFileDateFormat()).to(valve::setFileDateFormat);
		map.from(accessLogConfig.isIpv6Canonical()).to(valve::setIpv6Canonical);
		map.from(accessLogConfig.isRequestAttributesEnabled()).to(valve::setRequestAttributesEnabled);
		map.from(accessLogConfig.isBuffered()).to(valve::setBuffered);
		factory.addEngineValves(valve);
	}

	private void customizeStaticResources(ConfigurableTomcatWebServerFactory factory) {
		ServerProperties.Tomcat.Resource resource = this.serverProperties.getTomcat().getResource();
		factory.addContextCustomizers((context) -> context.addLifecycleListener((event) -> {
			if (event.getType().equals(Lifecycle.CONFIGURE_START_EVENT)) {
				context.getResources().setCachingAllowed(resource.isAllowCaching());
				if (resource.getCacheTtl() != null) {
					long ttl = resource.getCacheTtl().toMillis();
					context.getResources().setCacheTtl(ttl);
				}
			}
		}));
	}

	private void customizeErrorReportValve(ErrorProperties error, ConfigurableTomcatWebServerFactory factory) {
		if (error.getIncludeStacktrace() == IncludeStacktrace.NEVER) {
			factory.addContextCustomizers((context) -> {
				ErrorReportValve valve = new ErrorReportValve();
				valve.setShowServerInfo(false);
				valve.setShowReport(false);
				context.getParent().getPipeline().addValve(valve);
			});
		}
	}

}<|MERGE_RESOLUTION|>--- conflicted
+++ resolved
@@ -183,14 +183,8 @@
 			if (StringUtils.hasLength(remoteIpHeader)) {
 				valve.setRemoteIpHeader(remoteIpHeader);
 			}
-<<<<<<< HEAD
-			// The internal proxies default to a white list of "safe" internal IP
-			// addresses
+			// The internal proxies default to a list of "safe" internal IP addresses
 			valve.setInternalProxies(remoteIpProperties.getInternalProxies());
-=======
-			// The internal proxies default to a list of "safe" internal IP addresses
-			valve.setInternalProxies(tomcatProperties.getInternalProxies());
->>>>>>> bfe1c281
 			try {
 				valve.setHostHeader(remoteIpProperties.getHostHeader());
 			}

/*
 * Copyright 2012-2019 the original author or authors.
 *
 * Licensed under the Apache License, Version 2.0 (the "License");
 * you may not use this file except in compliance with the License.
 * You may obtain a copy of the License at
 *
 *      https://www.apache.org/licenses/LICENSE-2.0
 *
 * Unless required by applicable law or agreed to in writing, software
 * distributed under the License is distributed on an "AS IS" BASIS,
 * WITHOUT WARRANTIES OR CONDITIONS OF ANY KIND, either express or implied.
 * See the License for the specific language governing permissions and
 * limitations under the License.
 */

package org.springframework.boot.autoconfigure.jdbc;

import javax.sql.DataSource;
import javax.sql.XADataSource;
import javax.transaction.TransactionManager;

import org.springframework.beans.BeanUtils;
import org.springframework.beans.factory.BeanClassLoaderAware;
import org.springframework.beans.factory.ObjectProvider;
import org.springframework.boot.autoconfigure.AutoConfigureBefore;
import org.springframework.boot.autoconfigure.EnableAutoConfiguration;
import org.springframework.boot.autoconfigure.condition.ConditionalOnBean;
import org.springframework.boot.autoconfigure.condition.ConditionalOnClass;
import org.springframework.boot.autoconfigure.condition.ConditionalOnMissingBean;
import org.springframework.boot.context.properties.EnableConfigurationProperties;
import org.springframework.boot.context.properties.bind.Bindable;
import org.springframework.boot.context.properties.bind.Binder;
import org.springframework.boot.context.properties.source.ConfigurationPropertyName;
import org.springframework.boot.context.properties.source.ConfigurationPropertyNameAliases;
import org.springframework.boot.context.properties.source.ConfigurationPropertySource;
import org.springframework.boot.context.properties.source.MapConfigurationPropertySource;
import org.springframework.boot.jdbc.DatabaseDriver;
import org.springframework.boot.jdbc.XADataSourceWrapper;
import org.springframework.context.annotation.Bean;
import org.springframework.context.annotation.Configuration;
import org.springframework.jdbc.datasource.embedded.EmbeddedDatabaseType;
import org.springframework.util.Assert;
import org.springframework.util.ClassUtils;
import org.springframework.util.StringUtils;

/**
 * {@link EnableAutoConfiguration Auto-configuration} for {@link DataSource} with XA.
 *
 * @author Phillip Webb
 * @author Josh Long
 * @author Madhura Bhave
 * @since 1.2.0
 */
@Configuration(proxyBeanMethods = false)
@AutoConfigureBefore(DataSourceAutoConfiguration.class)
@EnableConfigurationProperties(DataSourceProperties.class)
@ConditionalOnClass({ DataSource.class, TransactionManager.class, EmbeddedDatabaseType.class })
@ConditionalOnBean(XADataSourceWrapper.class)
@ConditionalOnMissingBean(DataSource.class)
public class XADataSourceAutoConfiguration implements BeanClassLoaderAware {

	private ClassLoader classLoader;

<<<<<<< HEAD
=======
	public XADataSourceAutoConfiguration(XADataSourceWrapper wrapper, DataSourceProperties properties,
			ObjectProvider<XADataSource> xaDataSource) {
		this.wrapper = wrapper;
		this.properties = properties;
		this.xaDataSource = xaDataSource.getIfAvailable();
	}

>>>>>>> 24925c3d
	@Bean
	public DataSource dataSource(XADataSourceWrapper wrapper,
			DataSourceProperties properties, ObjectProvider<XADataSource> xaDataSource)
			throws Exception {
		return wrapper.wrapDataSource(
				xaDataSource.getIfAvailable(() -> createXaDataSource(properties)));
	}

	@Override
	public void setBeanClassLoader(ClassLoader classLoader) {
		this.classLoader = classLoader;
	}

	private XADataSource createXaDataSource(DataSourceProperties properties) {
		String className = properties.getXa().getDataSourceClassName();
		if (!StringUtils.hasLength(className)) {
<<<<<<< HEAD
			className = DatabaseDriver.fromJdbcUrl(properties.determineUrl())
					.getXaDataSourceClassName();
=======
			className = DatabaseDriver.fromJdbcUrl(this.properties.determineUrl()).getXaDataSourceClassName();
>>>>>>> 24925c3d
		}
		Assert.state(StringUtils.hasLength(className), "No XA DataSource class name specified");
		XADataSource dataSource = createXaDataSourceInstance(className);
		bindXaProperties(dataSource, properties);
		return dataSource;
	}

	private XADataSource createXaDataSourceInstance(String className) {
		try {
			Class<?> dataSourceClass = ClassUtils.forName(className, this.classLoader);
			Object instance = BeanUtils.instantiateClass(dataSourceClass);
			Assert.isInstanceOf(XADataSource.class, instance);
			return (XADataSource) instance;
		}
		catch (Exception ex) {
			throw new IllegalStateException("Unable to create XADataSource instance from '" + className + "'");
		}
	}

	private void bindXaProperties(XADataSource target, DataSourceProperties dataSourceProperties) {
		Binder binder = new Binder(getBinderSource(dataSourceProperties));
		binder.bind(ConfigurationPropertyName.EMPTY, Bindable.ofInstance(target));
	}

	private ConfigurationPropertySource getBinderSource(DataSourceProperties dataSourceProperties) {
		MapConfigurationPropertySource source = new MapConfigurationPropertySource();
		source.put("user", dataSourceProperties.determineUsername());
		source.put("password", dataSourceProperties.determinePassword());
		source.put("url", dataSourceProperties.determineUrl());
		source.putAll(dataSourceProperties.getXa().getProperties());
		ConfigurationPropertyNameAliases aliases = new ConfigurationPropertyNameAliases();
		aliases.addAliases("user", "username");
		return source.withAliases(aliases);
	}

}<|MERGE_RESOLUTION|>--- conflicted
+++ resolved
@@ -62,22 +62,10 @@
 
 	private ClassLoader classLoader;
 
-<<<<<<< HEAD
-=======
-	public XADataSourceAutoConfiguration(XADataSourceWrapper wrapper, DataSourceProperties properties,
-			ObjectProvider<XADataSource> xaDataSource) {
-		this.wrapper = wrapper;
-		this.properties = properties;
-		this.xaDataSource = xaDataSource.getIfAvailable();
-	}
-
->>>>>>> 24925c3d
 	@Bean
-	public DataSource dataSource(XADataSourceWrapper wrapper,
-			DataSourceProperties properties, ObjectProvider<XADataSource> xaDataSource)
-			throws Exception {
-		return wrapper.wrapDataSource(
-				xaDataSource.getIfAvailable(() -> createXaDataSource(properties)));
+	public DataSource dataSource(XADataSourceWrapper wrapper, DataSourceProperties properties,
+			ObjectProvider<XADataSource> xaDataSource) throws Exception {
+		return wrapper.wrapDataSource(xaDataSource.getIfAvailable(() -> createXaDataSource(properties)));
 	}
 
 	@Override
@@ -88,12 +76,7 @@
 	private XADataSource createXaDataSource(DataSourceProperties properties) {
 		String className = properties.getXa().getDataSourceClassName();
 		if (!StringUtils.hasLength(className)) {
-<<<<<<< HEAD
-			className = DatabaseDriver.fromJdbcUrl(properties.determineUrl())
-					.getXaDataSourceClassName();
-=======
-			className = DatabaseDriver.fromJdbcUrl(this.properties.determineUrl()).getXaDataSourceClassName();
->>>>>>> 24925c3d
+			className = DatabaseDriver.fromJdbcUrl(properties.determineUrl()).getXaDataSourceClassName();
 		}
 		Assert.state(StringUtils.hasLength(className), "No XA DataSource class name specified");
 		XADataSource dataSource = createXaDataSourceInstance(className);

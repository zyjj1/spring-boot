--- conflicted
+++ resolved
@@ -113,7 +113,6 @@
 		</dependency>
 		<!-- Test -->
 		<dependency>
-<<<<<<< HEAD
 			<groupId>org.springframework.boot</groupId>
 			<artifactId>spring-boot</artifactId>
 			<type>test-jar</type>
@@ -125,13 +124,6 @@
 			<scope>test</scope>
 		</dependency>
 		<dependency>
-			<groupId>org.jetbrains.kotlin</groupId>
-			<artifactId>kotlin-runtime</artifactId>
-			<scope>test</scope>
-		</dependency>
-		<dependency>
-=======
->>>>>>> 45d672f5
 			<groupId>org.apache.tomcat.embed</groupId>
 			<artifactId>tomcat-embed-core</artifactId>
 			<scope>test</scope>
